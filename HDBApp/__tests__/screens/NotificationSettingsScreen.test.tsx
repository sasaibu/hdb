import React from 'react';
import {render, fireEvent, waitFor} from '@testing-library/react-native';

// Mock React Native components completely
jest.mock('react-native', () => {
  const React = require('react');
  
  const mockComponent = (name: string) => React.forwardRef((props: any, ref: any) => {
    return React.createElement('View', {
      ...props,
      ref,
      testID: props.testID || name,
      'data-component': name
    });
  });

  // Special Text component that preserves children
  const MockText = React.forwardRef((props: any, ref: any) => {
    return React.createElement('Text', {
      ...props,
      ref,
      testID: props.testID || 'Text',
      'data-component': 'Text'
    }, props.children);
  });

  // Special TouchableOpacity that handles onPress
  const MockTouchableOpacity = React.forwardRef((props: any, ref: any) => {
    return React.createElement('TouchableOpacity', {
      ...props,
      ref,
      testID: props.testID || 'TouchableOpacity',
      'data-component': 'TouchableOpacity',
      onPress: props.onPress,
      disabled: props.disabled
    }, props.children);
  });

  // Special Switch component
  const MockSwitch = React.forwardRef((props: any, ref: any) => {
    return React.createElement('Switch', {
      ...props,
      ref,
      testID: props.testID || 'Switch',
      'data-component': 'Switch',
      onValueChange: props.onValueChange,
      value: props.value,
      disabled: props.disabled
    });
  });

  return {
    // Basic components
    View: mockComponent('View'),
    Text: MockText,
    TouchableOpacity: MockTouchableOpacity,
    Switch: MockSwitch,
    SafeAreaView: mockComponent('SafeAreaView'),
    
    // Alert
    Alert: {
      alert: jest.fn(),
    },
    
    // StyleSheet
    StyleSheet: {
      create: jest.fn((styles) => styles),
      flatten: jest.fn((style) => style),
    },
  };
});

// Mock dependencies
jest.mock('@react-native-async-storage/async-storage', () => ({
  getItem: jest.fn(),
  setItem: jest.fn(),
}));

jest.mock('@react-navigation/native', () => ({
  useNavigation: jest.fn(),
}));

jest.mock('../../src/services/NotificationService');

jest.mock('../../src/services/NativeNotificationModule', () => ({
  requestPermission: jest.fn(),
  scheduleNotification: jest.fn(),
  cancelNotification: jest.fn(),
  cancelAllNotifications: jest.fn(),
  getDeliveredNotifications: jest.fn(),
}));

import NotificationSettingsScreen from '../../src/screens/NotificationSettingsScreen';
import AsyncStorage from '@react-native-async-storage/async-storage';
import {useNavigation} from '@react-navigation/native';
import NotificationService from '../../src/services/NotificationService';

describe('NotificationSettingsScreen', () => {
  const mockNavigation = {
    navigate: jest.fn(),
    goBack: jest.fn(),
  };

  const mockNotificationService = {
    getSettings: jest.fn(),
    updateSettings: jest.fn(),
    requestPermission: jest.fn(),
    sendImmediateNotification: jest.fn(),
    getInstance: jest.fn(),
  };

  beforeEach(() => {
    jest.clearAllMocks();
    (useNavigation as jest.Mock).mockReturnValue(mockNavigation);
    (NotificationService.getInstance as jest.Mock).mockReturnValue(mockNotificationService);
    
<<<<<<< HEAD
    // Default settings
=======
    // Default settings with new notification types
>>>>>>> ea7fba64
    mockNotificationService.getSettings.mockResolvedValue({
      enabled: false,
      vitalDataReminder: true,
      medicationReminder: true,
      appointmentReminder: true,
      reminderTime: '09:00',
<<<<<<< HEAD
=======
      newAnnouncementNotification: true,
      unreadExamNotification: true,
      pulseSurveyNotification: true,
      stressCheckNotification: true,
>>>>>>> ea7fba64
    });
  });

  it('renders correctly with main components', async () => {
    const {getByText} = render(<NotificationSettingsScreen />);

    await waitFor(() => {
      expect(getByText('通知設定')).toBeTruthy();
      expect(getByText('プッシュ通知をオンにすると下記のお知らせを受け取ることができます。')).toBeTruthy();
      expect(getByText('プッシュ通知を有効にする')).toBeTruthy();
      expect(getByText('バイタルデータ入力リマインダー')).toBeTruthy();
      expect(getByText('服薬リマインダー')).toBeTruthy();
      expect(getByText('予約リマインダー')).toBeTruthy();
      expect(getByText('テスト通知を送信')).toBeTruthy();
      expect(getByText('通知履歴を見る')).toBeTruthy();
    });
  });

  it('loads settings from NotificationService on mount', async () => {
    render(<NotificationSettingsScreen />);

    await waitFor(() => {
      expect(mockNotificationService.getSettings).toHaveBeenCalled();
    });
  });

  it('displays reminder time correctly', async () => {
    mockNotificationService.getSettings.mockResolvedValue({
      enabled: true,
      vitalDataReminder: true,
      medicationReminder: true,
      appointmentReminder: true,
      reminderTime: '10:30',
    });

    const {getByText} = render(<NotificationSettingsScreen />);

    await waitFor(() => {
      expect(getByText('リマインダー時刻: 10:30')).toBeTruthy();
    });
  });

  it('toggles notification settings correctly', async () => {
    const {getAllByTestId} = render(<NotificationSettingsScreen />);

    await waitFor(() => {
      const switches = getAllByTestId('Switch');
      expect(switches.length).toBeGreaterThan(0);
      
      // Toggle vital data reminder
      fireEvent(switches[1], 'valueChange', false);
      
      expect(mockNotificationService.updateSettings).toHaveBeenCalledWith({
        enabled: false,
        vitalDataReminder: false,
        medicationReminder: true,
        appointmentReminder: true,
        reminderTime: '09:00',
      });
    });
  });

  it('requests permission when enabling notifications', async () => {
    mockNotificationService.requestPermission.mockResolvedValue(true);
<<<<<<< HEAD

    const {getAllByTestId} = render(<NotificationSettingsScreen />);

    await waitFor(() => {
      const switches = getAllByTestId('Switch');
      const enableSwitch = switches[0]; // First switch is enable notifications
      
      fireEvent(enableSwitch, 'valueChange', true);
      
      expect(mockNotificationService.requestPermission).toHaveBeenCalled();
    });
  });

  it('updates settings when permission is granted', async () => {
    mockNotificationService.requestPermission.mockResolvedValue(true);

    const {getAllByTestId} = render(<NotificationSettingsScreen />);

    await waitFor(() => {
      const switches = getAllByTestId('Switch');
      const enableSwitch = switches[0];
      
      fireEvent(enableSwitch, 'valueChange', true);
    });

    await waitFor(() => {
      expect(mockNotificationService.updateSettings).toHaveBeenCalledWith({
        enabled: true,
        vitalDataReminder: true,
        medicationReminder: true,
        appointmentReminder: true,
        reminderTime: '09:00',
      });
    });
  });

  it('sends test notification when button is pressed', async () => {
    const {getByText} = render(<NotificationSettingsScreen />);

    await waitFor(() => {
      const testButton = getByText('テスト通知を送信');
      fireEvent.press(testButton);
      
      expect(mockNotificationService.sendImmediateNotification).toHaveBeenCalledWith({
        id: expect.stringMatching(/^test_\d+$/),
        title: 'テスト通知',
        body: 'プッシュ通知のテストです',
        type: 'general',
      });
    });
  });

  it('navigates to notification history when button is pressed', async () => {
    const {getByText} = render(<NotificationSettingsScreen />);

    await waitFor(() => {
      const historyButton = getByText('通知履歴を見る');
      fireEvent.press(historyButton);
      
      expect(mockNavigation.navigate).toHaveBeenCalledWith('NotificationHistory');
    });
  });

=======

    const {getAllByTestId} = render(<NotificationSettingsScreen />);

    await waitFor(() => {
      const switches = getAllByTestId('Switch');
      const enableSwitch = switches[0]; // First switch is enable notifications
      
      fireEvent(enableSwitch, 'valueChange', true);
      
      expect(mockNotificationService.requestPermission).toHaveBeenCalled();
    });
  });

  it('updates settings when permission is granted', async () => {
    mockNotificationService.requestPermission.mockResolvedValue(true);

    const {getAllByTestId} = render(<NotificationSettingsScreen />);

    await waitFor(() => {
      const switches = getAllByTestId('Switch');
      const enableSwitch = switches[0];
      
      fireEvent(enableSwitch, 'valueChange', true);
    });

    await waitFor(() => {
      expect(mockNotificationService.updateSettings).toHaveBeenCalledWith({
        enabled: true,
        vitalDataReminder: true,
        medicationReminder: true,
        appointmentReminder: true,
        reminderTime: '09:00',
      });
    });
  });

  it('sends test notification when button is pressed', async () => {
    const {getByText} = render(<NotificationSettingsScreen />);

    await waitFor(() => {
      const testButton = getByText('テスト通知を送信');
      fireEvent.press(testButton);
      
      expect(mockNotificationService.sendImmediateNotification).toHaveBeenCalledWith({
        id: expect.stringMatching(/^test_\d+$/),
        title: 'テスト通知',
        body: 'プッシュ通知のテストです',
        type: 'general',
      });
    });
  });

  it('navigates to notification history when button is pressed', async () => {
    const {getByText} = render(<NotificationSettingsScreen />);

    await waitFor(() => {
      const historyButton = getByText('通知履歴を見る');
      fireEvent.press(historyButton);
      
      expect(mockNavigation.navigate).toHaveBeenCalledWith('NotificationHistory');
    });
  });

>>>>>>> ea7fba64
  it('handles settings loading error gracefully', async () => {
    const consoleSpy = jest.spyOn(console, 'error').mockImplementation();
    mockNotificationService.getSettings.mockRejectedValue(new Error('Load error'));

    render(<NotificationSettingsScreen />);

    await waitFor(() => {
      expect(consoleSpy).toHaveBeenCalledWith('設定の読み込みに失敗しました:', expect.any(Error));
    });

    consoleSpy.mockRestore();
  });

  it('handles settings saving error gracefully', async () => {
    const consoleSpy = jest.spyOn(console, 'error').mockImplementation();
    mockNotificationService.updateSettings.mockRejectedValue(new Error('Save error'));

    const {getAllByTestId} = render(<NotificationSettingsScreen />);

    await waitFor(() => {
      const switches = getAllByTestId('Switch');
      fireEvent(switches[1], 'valueChange', false);
    });

    await waitFor(() => {
      expect(consoleSpy).toHaveBeenCalledWith('設定の保存に失敗しました:', expect.any(Error));
    });

    consoleSpy.mockRestore();
  });

  it('disables reminder switches when notifications are disabled', async () => {
    mockNotificationService.getSettings.mockResolvedValue({
      enabled: false,
      vitalDataReminder: true,
      medicationReminder: true,
      appointmentReminder: true,
      reminderTime: '09:00',
    });

    const {getAllByTestId} = render(<NotificationSettingsScreen />);

    await waitFor(() => {
      const switches = getAllByTestId('Switch');
      // Switches 1, 2, 3 should be disabled when notifications are off
      expect(switches[1].props.disabled).toBe(true);
      expect(switches[2].props.disabled).toBe(true);
      expect(switches[3].props.disabled).toBe(true);
    });
  });

  it('enables reminder switches when notifications are enabled', async () => {
    mockNotificationService.getSettings.mockResolvedValue({
      enabled: true,
      vitalDataReminder: true,
      medicationReminder: true,
      appointmentReminder: true,
      reminderTime: '09:00',
    });

    const {getAllByTestId} = render(<NotificationSettingsScreen />);

    await waitFor(() => {
      const switches = getAllByTestId('Switch');
      // Switches 1, 2, 3 should be enabled when notifications are on
      expect(switches[1].props.disabled).toBe(false);
      expect(switches[2].props.disabled).toBe(false);
      expect(switches[3].props.disabled).toBe(false);
    });
  });

  it('displays correct switch values based on settings', async () => {
    mockNotificationService.getSettings.mockResolvedValue({
      enabled: true,
      vitalDataReminder: false,
      medicationReminder: true,
      appointmentReminder: false,
      reminderTime: '09:00',
    });

    const {getAllByTestId} = render(<NotificationSettingsScreen />);

    await waitFor(() => {
      const switches = getAllByTestId('Switch');
      expect(switches[0].props.value).toBe(true);  // enabled
      expect(switches[1].props.value).toBe(false); // vitalDataReminder
      expect(switches[2].props.value).toBe(true);  // medicationReminder
      expect(switches[3].props.value).toBe(false); // appointmentReminder
    });
  });

  it('toggles medication reminder correctly', async () => {
    const {getAllByTestId} = render(<NotificationSettingsScreen />);

    await waitFor(() => {
      const switches = getAllByTestId('Switch');
      fireEvent(switches[2], 'valueChange', false); // Toggle medication reminder
      
      expect(mockNotificationService.updateSettings).toHaveBeenCalledWith({
        enabled: false,
        vitalDataReminder: true,
        medicationReminder: false,
        appointmentReminder: true,
        reminderTime: '09:00',
      });
    });
  });

  it('toggles appointment reminder correctly', async () => {
    const {getAllByTestId} = render(<NotificationSettingsScreen />);

    await waitFor(() => {
      const switches = getAllByTestId('Switch');
      fireEvent(switches[3], 'valueChange', false); // Toggle appointment reminder
      
      expect(mockNotificationService.updateSettings).toHaveBeenCalledWith({
        enabled: false,
        vitalDataReminder: true,
        medicationReminder: true,
        appointmentReminder: false,
        reminderTime: '09:00',
      });
    });
  });

  it('renders all UI elements correctly', async () => {
    const {getByText} = render(<NotificationSettingsScreen />);

    await waitFor(() => {
      // Header
      expect(getByText('通知設定')).toBeTruthy();
      
      // Description
      expect(getByText('プッシュ通知をオンにすると下記のお知らせを受け取ることができます。')).toBeTruthy();
      
      // Settings labels
      expect(getByText('プッシュ通知を有効にする')).toBeTruthy();
      expect(getByText('バイタルデータ入力リマインダー')).toBeTruthy();
      expect(getByText('服薬リマインダー')).toBeTruthy();
      expect(getByText('予約リマインダー')).toBeTruthy();
      expect(getByText('リマインダー時刻: 09:00')).toBeTruthy();
      
<<<<<<< HEAD
=======
      // New notification settings
      expect(getByText('新規お知らせ通知')).toBeTruthy();
      expect(getByText('未閲覧の検診通知')).toBeTruthy();
      expect(getByText('パルスサーベイ通知')).toBeTruthy();
      expect(getByText('ストレスチェック通知')).toBeTruthy();
      
>>>>>>> ea7fba64
      // Buttons
      expect(getByText('テスト通知を送信')).toBeTruthy();
      expect(getByText('通知履歴を見る')).toBeTruthy();
    });
  });
<<<<<<< HEAD
=======

  // New tests for the 4 additional notification settings
  it('toggles new announcement notification correctly', async () => {
    const {getAllByTestId} = render(<NotificationSettingsScreen />);

    await waitFor(() => {
      const switches = getAllByTestId('Switch');
      // New announcement notification should be switch index 4
      fireEvent(switches[4], 'valueChange', false);
      
      expect(mockNotificationService.updateSettings).toHaveBeenCalledWith(
        expect.objectContaining({
          newAnnouncementNotification: false,
        })
      );
    });
  });

  it('toggles unread exam notification correctly', async () => {
    const {getAllByTestId} = render(<NotificationSettingsScreen />);

    await waitFor(() => {
      const switches = getAllByTestId('Switch');
      // Unread exam notification should be switch index 5
      fireEvent(switches[5], 'valueChange', false);
      
      expect(mockNotificationService.updateSettings).toHaveBeenCalledWith(
        expect.objectContaining({
          unreadExamNotification: false,
        })
      );
    });
  });

  it('toggles pulse survey notification correctly', async () => {
    const {getAllByTestId} = render(<NotificationSettingsScreen />);

    await waitFor(() => {
      const switches = getAllByTestId('Switch');
      // Pulse survey notification should be switch index 6
      fireEvent(switches[6], 'valueChange', false);
      
      expect(mockNotificationService.updateSettings).toHaveBeenCalledWith(
        expect.objectContaining({
          pulseSurveyNotification: false,
        })
      );
    });
  });

  it('toggles stress check notification correctly', async () => {
    const {getAllByTestId} = render(<NotificationSettingsScreen />);

    await waitFor(() => {
      const switches = getAllByTestId('Switch');
      // Stress check notification should be switch index 7
      fireEvent(switches[7], 'valueChange', false);
      
      expect(mockNotificationService.updateSettings).toHaveBeenCalledWith(
        expect.objectContaining({
          stressCheckNotification: false,
        })
      );
    });
  });

  it('disables new notification switches when notifications are disabled', async () => {
    mockNotificationService.getSettings.mockResolvedValue({
      enabled: false,
      vitalDataReminder: true,
      medicationReminder: true,
      appointmentReminder: true,
      reminderTime: '09:00',
      newAnnouncementNotification: true,
      unreadExamNotification: true,
      pulseSurveyNotification: true,
      stressCheckNotification: true,
    });

    const {getAllByTestId} = render(<NotificationSettingsScreen />);

    await waitFor(() => {
      const switches = getAllByTestId('Switch');
      // New notification switches should be disabled when notifications are off
      expect(switches[4].props.disabled).toBe(true); // newAnnouncementNotification
      expect(switches[5].props.disabled).toBe(true); // unreadExamNotification
      expect(switches[6].props.disabled).toBe(true); // pulseSurveyNotification
      expect(switches[7].props.disabled).toBe(true); // stressCheckNotification
    });
  });

  it('enables new notification switches when notifications are enabled', async () => {
    mockNotificationService.getSettings.mockResolvedValue({
      enabled: true,
      vitalDataReminder: true,
      medicationReminder: true,
      appointmentReminder: true,
      reminderTime: '09:00',
      newAnnouncementNotification: true,
      unreadExamNotification: true,
      pulseSurveyNotification: true,
      stressCheckNotification: true,
    });

    const {getAllByTestId} = render(<NotificationSettingsScreen />);

    await waitFor(() => {
      const switches = getAllByTestId('Switch');
      // New notification switches should be enabled when notifications are on
      expect(switches[4].props.disabled).toBe(false); // newAnnouncementNotification
      expect(switches[5].props.disabled).toBe(false); // unreadExamNotification
      expect(switches[6].props.disabled).toBe(false); // pulseSurveyNotification
      expect(switches[7].props.disabled).toBe(false); // stressCheckNotification
    });
  });

  it('displays correct switch values for new notification settings', async () => {
    mockNotificationService.getSettings.mockResolvedValue({
      enabled: true,
      vitalDataReminder: true,
      medicationReminder: true,
      appointmentReminder: true,
      reminderTime: '09:00',
      newAnnouncementNotification: false,
      unreadExamNotification: true,
      pulseSurveyNotification: false,
      stressCheckNotification: true,
    });

    const {getAllByTestId} = render(<NotificationSettingsScreen />);

    await waitFor(() => {
      const switches = getAllByTestId('Switch');
      expect(switches[4].props.value).toBe(false); // newAnnouncementNotification
      expect(switches[5].props.value).toBe(true);  // unreadExamNotification
      expect(switches[6].props.value).toBe(false); // pulseSurveyNotification
      expect(switches[7].props.value).toBe(true);  // stressCheckNotification
    });
  });

  it('loads AsyncStorage settings for new notification types', async () => {
    (AsyncStorage.getItem as jest.Mock)
      .mockResolvedValueOnce('false') // new_notice_notification_enabled
      .mockResolvedValueOnce('true')  // unread_exam_notification_enabled
      .mockResolvedValueOnce('false') // pulse_survey_notification_enabled
      .mockResolvedValueOnce('true'); // stress_check_notification_enabled

    render(<NotificationSettingsScreen />);

    await waitFor(() => {
      expect(AsyncStorage.getItem).toHaveBeenCalledWith('new_notice_notification_enabled');
      expect(AsyncStorage.getItem).toHaveBeenCalledWith('unread_exam_notification_enabled');
      expect(AsyncStorage.getItem).toHaveBeenCalledWith('pulse_survey_notification_enabled');
      expect(AsyncStorage.getItem).toHaveBeenCalledWith('stress_check_notification_enabled');
    });
  });

  it('saves AsyncStorage settings for new notification types', async () => {
    const {getAllByTestId} = render(<NotificationSettingsScreen />);

    await waitFor(() => {
      const switches = getAllByTestId('Switch');
      fireEvent(switches[4], 'valueChange', false); // Toggle new announcement notification
    });

    await waitFor(() => {
      expect(AsyncStorage.setItem).toHaveBeenCalledWith('new_notice_notification_enabled', 'false');
      expect(AsyncStorage.setItem).toHaveBeenCalledWith('unread_exam_notification_enabled', 'true');
      expect(AsyncStorage.setItem).toHaveBeenCalledWith('pulse_survey_notification_enabled', 'true');
      expect(AsyncStorage.setItem).toHaveBeenCalledWith('stress_check_notification_enabled', 'true');
    });
  });
>>>>>>> ea7fba64
});
<|MERGE_RESOLUTION|>--- conflicted
+++ resolved
@@ -1,659 +1,580 @@
-import React from 'react';
-import {render, fireEvent, waitFor} from '@testing-library/react-native';
-
-// Mock React Native components completely
-jest.mock('react-native', () => {
-  const React = require('react');
-  
-  const mockComponent = (name: string) => React.forwardRef((props: any, ref: any) => {
-    return React.createElement('View', {
-      ...props,
-      ref,
-      testID: props.testID || name,
-      'data-component': name
-    });
-  });
-
-  // Special Text component that preserves children
-  const MockText = React.forwardRef((props: any, ref: any) => {
-    return React.createElement('Text', {
-      ...props,
-      ref,
-      testID: props.testID || 'Text',
-      'data-component': 'Text'
-    }, props.children);
-  });
-
-  // Special TouchableOpacity that handles onPress
-  const MockTouchableOpacity = React.forwardRef((props: any, ref: any) => {
-    return React.createElement('TouchableOpacity', {
-      ...props,
-      ref,
-      testID: props.testID || 'TouchableOpacity',
-      'data-component': 'TouchableOpacity',
-      onPress: props.onPress,
-      disabled: props.disabled
-    }, props.children);
-  });
-
-  // Special Switch component
-  const MockSwitch = React.forwardRef((props: any, ref: any) => {
-    return React.createElement('Switch', {
-      ...props,
-      ref,
-      testID: props.testID || 'Switch',
-      'data-component': 'Switch',
-      onValueChange: props.onValueChange,
-      value: props.value,
-      disabled: props.disabled
-    });
-  });
-
-  return {
-    // Basic components
-    View: mockComponent('View'),
-    Text: MockText,
-    TouchableOpacity: MockTouchableOpacity,
-    Switch: MockSwitch,
-    SafeAreaView: mockComponent('SafeAreaView'),
-    
-    // Alert
-    Alert: {
-      alert: jest.fn(),
-    },
-    
-    // StyleSheet
-    StyleSheet: {
-      create: jest.fn((styles) => styles),
-      flatten: jest.fn((style) => style),
-    },
-  };
-});
-
-// Mock dependencies
-jest.mock('@react-native-async-storage/async-storage', () => ({
-  getItem: jest.fn(),
-  setItem: jest.fn(),
-}));
-
-jest.mock('@react-navigation/native', () => ({
-  useNavigation: jest.fn(),
-}));
-
-jest.mock('../../src/services/NotificationService');
-
-jest.mock('../../src/services/NativeNotificationModule', () => ({
-  requestPermission: jest.fn(),
-  scheduleNotification: jest.fn(),
-  cancelNotification: jest.fn(),
-  cancelAllNotifications: jest.fn(),
-  getDeliveredNotifications: jest.fn(),
-}));
-
-import NotificationSettingsScreen from '../../src/screens/NotificationSettingsScreen';
-import AsyncStorage from '@react-native-async-storage/async-storage';
-import {useNavigation} from '@react-navigation/native';
-import NotificationService from '../../src/services/NotificationService';
-
-describe('NotificationSettingsScreen', () => {
-  const mockNavigation = {
-    navigate: jest.fn(),
-    goBack: jest.fn(),
-  };
-
-  const mockNotificationService = {
-    getSettings: jest.fn(),
-    updateSettings: jest.fn(),
-    requestPermission: jest.fn(),
-    sendImmediateNotification: jest.fn(),
-    getInstance: jest.fn(),
-  };
-
-  beforeEach(() => {
-    jest.clearAllMocks();
-    (useNavigation as jest.Mock).mockReturnValue(mockNavigation);
-    (NotificationService.getInstance as jest.Mock).mockReturnValue(mockNotificationService);
-    
-<<<<<<< HEAD
-    // Default settings
-=======
-    // Default settings with new notification types
->>>>>>> ea7fba64
-    mockNotificationService.getSettings.mockResolvedValue({
-      enabled: false,
-      vitalDataReminder: true,
-      medicationReminder: true,
-      appointmentReminder: true,
-      reminderTime: '09:00',
-<<<<<<< HEAD
-=======
-      newAnnouncementNotification: true,
-      unreadExamNotification: true,
-      pulseSurveyNotification: true,
-      stressCheckNotification: true,
->>>>>>> ea7fba64
-    });
-  });
-
-  it('renders correctly with main components', async () => {
-    const {getByText} = render(<NotificationSettingsScreen />);
-
-    await waitFor(() => {
-      expect(getByText('通知設定')).toBeTruthy();
-      expect(getByText('プッシュ通知をオンにすると下記のお知らせを受け取ることができます。')).toBeTruthy();
-      expect(getByText('プッシュ通知を有効にする')).toBeTruthy();
-      expect(getByText('バイタルデータ入力リマインダー')).toBeTruthy();
-      expect(getByText('服薬リマインダー')).toBeTruthy();
-      expect(getByText('予約リマインダー')).toBeTruthy();
-      expect(getByText('テスト通知を送信')).toBeTruthy();
-      expect(getByText('通知履歴を見る')).toBeTruthy();
-    });
-  });
-
-  it('loads settings from NotificationService on mount', async () => {
-    render(<NotificationSettingsScreen />);
-
-    await waitFor(() => {
-      expect(mockNotificationService.getSettings).toHaveBeenCalled();
-    });
-  });
-
-  it('displays reminder time correctly', async () => {
-    mockNotificationService.getSettings.mockResolvedValue({
-      enabled: true,
-      vitalDataReminder: true,
-      medicationReminder: true,
-      appointmentReminder: true,
-      reminderTime: '10:30',
-    });
-
-    const {getByText} = render(<NotificationSettingsScreen />);
-
-    await waitFor(() => {
-      expect(getByText('リマインダー時刻: 10:30')).toBeTruthy();
-    });
-  });
-
-  it('toggles notification settings correctly', async () => {
-    const {getAllByTestId} = render(<NotificationSettingsScreen />);
-
-    await waitFor(() => {
-      const switches = getAllByTestId('Switch');
-      expect(switches.length).toBeGreaterThan(0);
-      
-      // Toggle vital data reminder
-      fireEvent(switches[1], 'valueChange', false);
-      
-      expect(mockNotificationService.updateSettings).toHaveBeenCalledWith({
-        enabled: false,
-        vitalDataReminder: false,
-        medicationReminder: true,
-        appointmentReminder: true,
-        reminderTime: '09:00',
-      });
-    });
-  });
-
-  it('requests permission when enabling notifications', async () => {
-    mockNotificationService.requestPermission.mockResolvedValue(true);
-<<<<<<< HEAD
-
-    const {getAllByTestId} = render(<NotificationSettingsScreen />);
-
-    await waitFor(() => {
-      const switches = getAllByTestId('Switch');
-      const enableSwitch = switches[0]; // First switch is enable notifications
-      
-      fireEvent(enableSwitch, 'valueChange', true);
-      
-      expect(mockNotificationService.requestPermission).toHaveBeenCalled();
-    });
-  });
-
-  it('updates settings when permission is granted', async () => {
-    mockNotificationService.requestPermission.mockResolvedValue(true);
-
-    const {getAllByTestId} = render(<NotificationSettingsScreen />);
-
-    await waitFor(() => {
-      const switches = getAllByTestId('Switch');
-      const enableSwitch = switches[0];
-      
-      fireEvent(enableSwitch, 'valueChange', true);
-    });
-
-    await waitFor(() => {
-      expect(mockNotificationService.updateSettings).toHaveBeenCalledWith({
-        enabled: true,
-        vitalDataReminder: true,
-        medicationReminder: true,
-        appointmentReminder: true,
-        reminderTime: '09:00',
-      });
-    });
-  });
-
-  it('sends test notification when button is pressed', async () => {
-    const {getByText} = render(<NotificationSettingsScreen />);
-
-    await waitFor(() => {
-      const testButton = getByText('テスト通知を送信');
-      fireEvent.press(testButton);
-      
-      expect(mockNotificationService.sendImmediateNotification).toHaveBeenCalledWith({
-        id: expect.stringMatching(/^test_\d+$/),
-        title: 'テスト通知',
-        body: 'プッシュ通知のテストです',
-        type: 'general',
-      });
-    });
-  });
-
-  it('navigates to notification history when button is pressed', async () => {
-    const {getByText} = render(<NotificationSettingsScreen />);
-
-    await waitFor(() => {
-      const historyButton = getByText('通知履歴を見る');
-      fireEvent.press(historyButton);
-      
-      expect(mockNavigation.navigate).toHaveBeenCalledWith('NotificationHistory');
-    });
-  });
-
-=======
-
-    const {getAllByTestId} = render(<NotificationSettingsScreen />);
-
-    await waitFor(() => {
-      const switches = getAllByTestId('Switch');
-      const enableSwitch = switches[0]; // First switch is enable notifications
-      
-      fireEvent(enableSwitch, 'valueChange', true);
-      
-      expect(mockNotificationService.requestPermission).toHaveBeenCalled();
-    });
-  });
-
-  it('updates settings when permission is granted', async () => {
-    mockNotificationService.requestPermission.mockResolvedValue(true);
-
-    const {getAllByTestId} = render(<NotificationSettingsScreen />);
-
-    await waitFor(() => {
-      const switches = getAllByTestId('Switch');
-      const enableSwitch = switches[0];
-      
-      fireEvent(enableSwitch, 'valueChange', true);
-    });
-
-    await waitFor(() => {
-      expect(mockNotificationService.updateSettings).toHaveBeenCalledWith({
-        enabled: true,
-        vitalDataReminder: true,
-        medicationReminder: true,
-        appointmentReminder: true,
-        reminderTime: '09:00',
-      });
-    });
-  });
-
-  it('sends test notification when button is pressed', async () => {
-    const {getByText} = render(<NotificationSettingsScreen />);
-
-    await waitFor(() => {
-      const testButton = getByText('テスト通知を送信');
-      fireEvent.press(testButton);
-      
-      expect(mockNotificationService.sendImmediateNotification).toHaveBeenCalledWith({
-        id: expect.stringMatching(/^test_\d+$/),
-        title: 'テスト通知',
-        body: 'プッシュ通知のテストです',
-        type: 'general',
-      });
-    });
-  });
-
-  it('navigates to notification history when button is pressed', async () => {
-    const {getByText} = render(<NotificationSettingsScreen />);
-
-    await waitFor(() => {
-      const historyButton = getByText('通知履歴を見る');
-      fireEvent.press(historyButton);
-      
-      expect(mockNavigation.navigate).toHaveBeenCalledWith('NotificationHistory');
-    });
-  });
-
->>>>>>> ea7fba64
-  it('handles settings loading error gracefully', async () => {
-    const consoleSpy = jest.spyOn(console, 'error').mockImplementation();
-    mockNotificationService.getSettings.mockRejectedValue(new Error('Load error'));
-
-    render(<NotificationSettingsScreen />);
-
-    await waitFor(() => {
-      expect(consoleSpy).toHaveBeenCalledWith('設定の読み込みに失敗しました:', expect.any(Error));
-    });
-
-    consoleSpy.mockRestore();
-  });
-
-  it('handles settings saving error gracefully', async () => {
-    const consoleSpy = jest.spyOn(console, 'error').mockImplementation();
-    mockNotificationService.updateSettings.mockRejectedValue(new Error('Save error'));
-
-    const {getAllByTestId} = render(<NotificationSettingsScreen />);
-
-    await waitFor(() => {
-      const switches = getAllByTestId('Switch');
-      fireEvent(switches[1], 'valueChange', false);
-    });
-
-    await waitFor(() => {
-      expect(consoleSpy).toHaveBeenCalledWith('設定の保存に失敗しました:', expect.any(Error));
-    });
-
-    consoleSpy.mockRestore();
-  });
-
-  it('disables reminder switches when notifications are disabled', async () => {
-    mockNotificationService.getSettings.mockResolvedValue({
-      enabled: false,
-      vitalDataReminder: true,
-      medicationReminder: true,
-      appointmentReminder: true,
-      reminderTime: '09:00',
-    });
-
-    const {getAllByTestId} = render(<NotificationSettingsScreen />);
-
-    await waitFor(() => {
-      const switches = getAllByTestId('Switch');
-      // Switches 1, 2, 3 should be disabled when notifications are off
-      expect(switches[1].props.disabled).toBe(true);
-      expect(switches[2].props.disabled).toBe(true);
-      expect(switches[3].props.disabled).toBe(true);
-    });
-  });
-
-  it('enables reminder switches when notifications are enabled', async () => {
-    mockNotificationService.getSettings.mockResolvedValue({
-      enabled: true,
-      vitalDataReminder: true,
-      medicationReminder: true,
-      appointmentReminder: true,
-      reminderTime: '09:00',
-    });
-
-    const {getAllByTestId} = render(<NotificationSettingsScreen />);
-
-    await waitFor(() => {
-      const switches = getAllByTestId('Switch');
-      // Switches 1, 2, 3 should be enabled when notifications are on
-      expect(switches[1].props.disabled).toBe(false);
-      expect(switches[2].props.disabled).toBe(false);
-      expect(switches[3].props.disabled).toBe(false);
-    });
-  });
-
-  it('displays correct switch values based on settings', async () => {
-    mockNotificationService.getSettings.mockResolvedValue({
-      enabled: true,
-      vitalDataReminder: false,
-      medicationReminder: true,
-      appointmentReminder: false,
-      reminderTime: '09:00',
-    });
-
-    const {getAllByTestId} = render(<NotificationSettingsScreen />);
-
-    await waitFor(() => {
-      const switches = getAllByTestId('Switch');
-      expect(switches[0].props.value).toBe(true);  // enabled
-      expect(switches[1].props.value).toBe(false); // vitalDataReminder
-      expect(switches[2].props.value).toBe(true);  // medicationReminder
-      expect(switches[3].props.value).toBe(false); // appointmentReminder
-    });
-  });
-
-  it('toggles medication reminder correctly', async () => {
-    const {getAllByTestId} = render(<NotificationSettingsScreen />);
-
-    await waitFor(() => {
-      const switches = getAllByTestId('Switch');
-      fireEvent(switches[2], 'valueChange', false); // Toggle medication reminder
-      
-      expect(mockNotificationService.updateSettings).toHaveBeenCalledWith({
-        enabled: false,
-        vitalDataReminder: true,
-        medicationReminder: false,
-        appointmentReminder: true,
-        reminderTime: '09:00',
-      });
-    });
-  });
-
-  it('toggles appointment reminder correctly', async () => {
-    const {getAllByTestId} = render(<NotificationSettingsScreen />);
-
-    await waitFor(() => {
-      const switches = getAllByTestId('Switch');
-      fireEvent(switches[3], 'valueChange', false); // Toggle appointment reminder
-      
-      expect(mockNotificationService.updateSettings).toHaveBeenCalledWith({
-        enabled: false,
-        vitalDataReminder: true,
-        medicationReminder: true,
-        appointmentReminder: false,
-        reminderTime: '09:00',
-      });
-    });
-  });
-
-  it('renders all UI elements correctly', async () => {
-    const {getByText} = render(<NotificationSettingsScreen />);
-
-    await waitFor(() => {
-      // Header
-      expect(getByText('通知設定')).toBeTruthy();
-      
-      // Description
-      expect(getByText('プッシュ通知をオンにすると下記のお知らせを受け取ることができます。')).toBeTruthy();
-      
-      // Settings labels
-      expect(getByText('プッシュ通知を有効にする')).toBeTruthy();
-      expect(getByText('バイタルデータ入力リマインダー')).toBeTruthy();
-      expect(getByText('服薬リマインダー')).toBeTruthy();
-      expect(getByText('予約リマインダー')).toBeTruthy();
-      expect(getByText('リマインダー時刻: 09:00')).toBeTruthy();
-      
-<<<<<<< HEAD
-=======
-      // New notification settings
-      expect(getByText('新規お知らせ通知')).toBeTruthy();
-      expect(getByText('未閲覧の検診通知')).toBeTruthy();
-      expect(getByText('パルスサーベイ通知')).toBeTruthy();
-      expect(getByText('ストレスチェック通知')).toBeTruthy();
-      
->>>>>>> ea7fba64
-      // Buttons
-      expect(getByText('テスト通知を送信')).toBeTruthy();
-      expect(getByText('通知履歴を見る')).toBeTruthy();
-    });
-  });
-<<<<<<< HEAD
-=======
-
-  // New tests for the 4 additional notification settings
-  it('toggles new announcement notification correctly', async () => {
-    const {getAllByTestId} = render(<NotificationSettingsScreen />);
-
-    await waitFor(() => {
-      const switches = getAllByTestId('Switch');
-      // New announcement notification should be switch index 4
-      fireEvent(switches[4], 'valueChange', false);
-      
-      expect(mockNotificationService.updateSettings).toHaveBeenCalledWith(
-        expect.objectContaining({
-          newAnnouncementNotification: false,
-        })
-      );
-    });
-  });
-
-  it('toggles unread exam notification correctly', async () => {
-    const {getAllByTestId} = render(<NotificationSettingsScreen />);
-
-    await waitFor(() => {
-      const switches = getAllByTestId('Switch');
-      // Unread exam notification should be switch index 5
-      fireEvent(switches[5], 'valueChange', false);
-      
-      expect(mockNotificationService.updateSettings).toHaveBeenCalledWith(
-        expect.objectContaining({
-          unreadExamNotification: false,
-        })
-      );
-    });
-  });
-
-  it('toggles pulse survey notification correctly', async () => {
-    const {getAllByTestId} = render(<NotificationSettingsScreen />);
-
-    await waitFor(() => {
-      const switches = getAllByTestId('Switch');
-      // Pulse survey notification should be switch index 6
-      fireEvent(switches[6], 'valueChange', false);
-      
-      expect(mockNotificationService.updateSettings).toHaveBeenCalledWith(
-        expect.objectContaining({
-          pulseSurveyNotification: false,
-        })
-      );
-    });
-  });
-
-  it('toggles stress check notification correctly', async () => {
-    const {getAllByTestId} = render(<NotificationSettingsScreen />);
-
-    await waitFor(() => {
-      const switches = getAllByTestId('Switch');
-      // Stress check notification should be switch index 7
-      fireEvent(switches[7], 'valueChange', false);
-      
-      expect(mockNotificationService.updateSettings).toHaveBeenCalledWith(
-        expect.objectContaining({
-          stressCheckNotification: false,
-        })
-      );
-    });
-  });
-
-  it('disables new notification switches when notifications are disabled', async () => {
-    mockNotificationService.getSettings.mockResolvedValue({
-      enabled: false,
-      vitalDataReminder: true,
-      medicationReminder: true,
-      appointmentReminder: true,
-      reminderTime: '09:00',
-      newAnnouncementNotification: true,
-      unreadExamNotification: true,
-      pulseSurveyNotification: true,
-      stressCheckNotification: true,
-    });
-
-    const {getAllByTestId} = render(<NotificationSettingsScreen />);
-
-    await waitFor(() => {
-      const switches = getAllByTestId('Switch');
-      // New notification switches should be disabled when notifications are off
-      expect(switches[4].props.disabled).toBe(true); // newAnnouncementNotification
-      expect(switches[5].props.disabled).toBe(true); // unreadExamNotification
-      expect(switches[6].props.disabled).toBe(true); // pulseSurveyNotification
-      expect(switches[7].props.disabled).toBe(true); // stressCheckNotification
-    });
-  });
-
-  it('enables new notification switches when notifications are enabled', async () => {
-    mockNotificationService.getSettings.mockResolvedValue({
-      enabled: true,
-      vitalDataReminder: true,
-      medicationReminder: true,
-      appointmentReminder: true,
-      reminderTime: '09:00',
-      newAnnouncementNotification: true,
-      unreadExamNotification: true,
-      pulseSurveyNotification: true,
-      stressCheckNotification: true,
-    });
-
-    const {getAllByTestId} = render(<NotificationSettingsScreen />);
-
-    await waitFor(() => {
-      const switches = getAllByTestId('Switch');
-      // New notification switches should be enabled when notifications are on
-      expect(switches[4].props.disabled).toBe(false); // newAnnouncementNotification
-      expect(switches[5].props.disabled).toBe(false); // unreadExamNotification
-      expect(switches[6].props.disabled).toBe(false); // pulseSurveyNotification
-      expect(switches[7].props.disabled).toBe(false); // stressCheckNotification
-    });
-  });
-
-  it('displays correct switch values for new notification settings', async () => {
-    mockNotificationService.getSettings.mockResolvedValue({
-      enabled: true,
-      vitalDataReminder: true,
-      medicationReminder: true,
-      appointmentReminder: true,
-      reminderTime: '09:00',
-      newAnnouncementNotification: false,
-      unreadExamNotification: true,
-      pulseSurveyNotification: false,
-      stressCheckNotification: true,
-    });
-
-    const {getAllByTestId} = render(<NotificationSettingsScreen />);
-
-    await waitFor(() => {
-      const switches = getAllByTestId('Switch');
-      expect(switches[4].props.value).toBe(false); // newAnnouncementNotification
-      expect(switches[5].props.value).toBe(true);  // unreadExamNotification
-      expect(switches[6].props.value).toBe(false); // pulseSurveyNotification
-      expect(switches[7].props.value).toBe(true);  // stressCheckNotification
-    });
-  });
-
-  it('loads AsyncStorage settings for new notification types', async () => {
-    (AsyncStorage.getItem as jest.Mock)
-      .mockResolvedValueOnce('false') // new_notice_notification_enabled
-      .mockResolvedValueOnce('true')  // unread_exam_notification_enabled
-      .mockResolvedValueOnce('false') // pulse_survey_notification_enabled
-      .mockResolvedValueOnce('true'); // stress_check_notification_enabled
-
-    render(<NotificationSettingsScreen />);
-
-    await waitFor(() => {
-      expect(AsyncStorage.getItem).toHaveBeenCalledWith('new_notice_notification_enabled');
-      expect(AsyncStorage.getItem).toHaveBeenCalledWith('unread_exam_notification_enabled');
-      expect(AsyncStorage.getItem).toHaveBeenCalledWith('pulse_survey_notification_enabled');
-      expect(AsyncStorage.getItem).toHaveBeenCalledWith('stress_check_notification_enabled');
-    });
-  });
-
-  it('saves AsyncStorage settings for new notification types', async () => {
-    const {getAllByTestId} = render(<NotificationSettingsScreen />);
-
-    await waitFor(() => {
-      const switches = getAllByTestId('Switch');
-      fireEvent(switches[4], 'valueChange', false); // Toggle new announcement notification
-    });
-
-    await waitFor(() => {
-      expect(AsyncStorage.setItem).toHaveBeenCalledWith('new_notice_notification_enabled', 'false');
-      expect(AsyncStorage.setItem).toHaveBeenCalledWith('unread_exam_notification_enabled', 'true');
-      expect(AsyncStorage.setItem).toHaveBeenCalledWith('pulse_survey_notification_enabled', 'true');
-      expect(AsyncStorage.setItem).toHaveBeenCalledWith('stress_check_notification_enabled', 'true');
-    });
-  });
->>>>>>> ea7fba64
-});
+import React from 'react';
+import {render, fireEvent, waitFor} from '@testing-library/react-native';
+
+// Mock React Native components completely
+jest.mock('react-native', () => {
+  const React = require('react');
+  
+  const mockComponent = (name: string) => React.forwardRef((props: any, ref: any) => {
+    return React.createElement('View', {
+      ...props,
+      ref,
+      testID: props.testID || name,
+      'data-component': name
+    });
+  });
+
+  // Special Text component that preserves children
+  const MockText = React.forwardRef((props: any, ref: any) => {
+    return React.createElement('Text', {
+      ...props,
+      ref,
+      testID: props.testID || 'Text',
+      'data-component': 'Text'
+    }, props.children);
+  });
+
+  // Special TouchableOpacity that handles onPress
+  const MockTouchableOpacity = React.forwardRef((props: any, ref: any) => {
+    return React.createElement('TouchableOpacity', {
+      ...props,
+      ref,
+      testID: props.testID || 'TouchableOpacity',
+      'data-component': 'TouchableOpacity',
+      onPress: props.onPress,
+      disabled: props.disabled
+    }, props.children);
+  });
+
+  // Special Switch component
+  const MockSwitch = React.forwardRef((props: any, ref: any) => {
+    return React.createElement('Switch', {
+      ...props,
+      ref,
+      testID: props.testID || 'Switch',
+      'data-component': 'Switch',
+      onValueChange: props.onValueChange,
+      value: props.value,
+      disabled: props.disabled
+    });
+  });
+
+  return {
+    // Basic components
+    View: mockComponent('View'),
+    Text: MockText,
+    TouchableOpacity: MockTouchableOpacity,
+    Switch: MockSwitch,
+    SafeAreaView: mockComponent('SafeAreaView'),
+    
+    // Alert
+    Alert: {
+      alert: jest.fn(),
+    },
+    
+    // StyleSheet
+    StyleSheet: {
+      create: jest.fn((styles) => styles),
+      flatten: jest.fn((style) => style),
+    },
+  };
+});
+
+// Mock dependencies
+jest.mock('@react-native-async-storage/async-storage', () => ({
+  getItem: jest.fn(),
+  setItem: jest.fn(),
+}));
+
+jest.mock('@react-navigation/native', () => ({
+  useNavigation: jest.fn(),
+}));
+
+jest.mock('../../src/services/NotificationService');
+
+jest.mock('../../src/services/NativeNotificationModule', () => ({
+  requestPermission: jest.fn(),
+  scheduleNotification: jest.fn(),
+  cancelNotification: jest.fn(),
+  cancelAllNotifications: jest.fn(),
+  getDeliveredNotifications: jest.fn(),
+}));
+
+import NotificationSettingsScreen from '../../src/screens/NotificationSettingsScreen';
+import AsyncStorage from '@react-native-async-storage/async-storage';
+import {useNavigation} from '@react-navigation/native';
+import NotificationService from '../../src/services/NotificationService';
+
+describe('NotificationSettingsScreen', () => {
+  const mockNavigation = {
+    navigate: jest.fn(),
+    goBack: jest.fn(),
+  };
+
+  const mockNotificationService = {
+    getSettings: jest.fn(),
+    updateSettings: jest.fn(),
+    requestPermission: jest.fn(),
+    sendImmediateNotification: jest.fn(),
+    getInstance: jest.fn(),
+  };
+
+  beforeEach(() => {
+    jest.clearAllMocks();
+    (useNavigation as jest.Mock).mockReturnValue(mockNavigation);
+    (NotificationService.getInstance as jest.Mock).mockReturnValue(mockNotificationService);
+    
+    // Default settings with new notification types
+    mockNotificationService.getSettings.mockResolvedValue({
+      enabled: false,
+      vitalDataReminder: true,
+      medicationReminder: true,
+      appointmentReminder: true,
+      reminderTime: '09:00',
+      newAnnouncementNotification: true,
+      unreadExamNotification: true,
+      pulseSurveyNotification: true,
+      stressCheckNotification: true,
+    });
+  });
+
+  it('renders correctly with main components', async () => {
+    const {getByText} = render(<NotificationSettingsScreen />);
+
+    await waitFor(() => {
+      expect(getByText('通知設定')).toBeTruthy();
+      expect(getByText('プッシュ通知をオンにすると下記のお知らせを受け取ることができます。')).toBeTruthy();
+      expect(getByText('プッシュ通知を有効にする')).toBeTruthy();
+      expect(getByText('バイタルデータ入力リマインダー')).toBeTruthy();
+      expect(getByText('服薬リマインダー')).toBeTruthy();
+      expect(getByText('予約リマインダー')).toBeTruthy();
+      expect(getByText('テスト通知を送信')).toBeTruthy();
+      expect(getByText('通知履歴を見る')).toBeTruthy();
+    });
+  });
+
+  it('loads settings from NotificationService on mount', async () => {
+    render(<NotificationSettingsScreen />);
+
+    await waitFor(() => {
+      expect(mockNotificationService.getSettings).toHaveBeenCalled();
+    });
+  });
+
+  it('displays reminder time correctly', async () => {
+    mockNotificationService.getSettings.mockResolvedValue({
+      enabled: true,
+      vitalDataReminder: true,
+      medicationReminder: true,
+      appointmentReminder: true,
+      reminderTime: '10:30',
+    });
+
+    const {getByText} = render(<NotificationSettingsScreen />);
+
+    await waitFor(() => {
+      expect(getByText('リマインダー時刻: 10:30')).toBeTruthy();
+    });
+  });
+
+  it('toggles notification settings correctly', async () => {
+    const {getAllByTestId} = render(<NotificationSettingsScreen />);
+
+    await waitFor(() => {
+      const switches = getAllByTestId('Switch');
+      expect(switches.length).toBeGreaterThan(0);
+      
+      // Toggle vital data reminder
+      fireEvent(switches[1], 'valueChange', false);
+      
+      expect(mockNotificationService.updateSettings).toHaveBeenCalledWith({
+        enabled: false,
+        vitalDataReminder: false,
+        medicationReminder: true,
+        appointmentReminder: true,
+        reminderTime: '09:00',
+      });
+    });
+  });
+
+  it('requests permission when enabling notifications', async () => {
+    mockNotificationService.requestPermission.mockResolvedValue(true);
+
+    const {getAllByTestId} = render(<NotificationSettingsScreen />);
+
+    await waitFor(() => {
+      const switches = getAllByTestId('Switch');
+      const enableSwitch = switches[0]; // First switch is enable notifications
+      
+      fireEvent(enableSwitch, 'valueChange', true);
+      
+      expect(mockNotificationService.requestPermission).toHaveBeenCalled();
+    });
+  });
+
+  it('updates settings when permission is granted', async () => {
+    mockNotificationService.requestPermission.mockResolvedValue(true);
+
+    const {getAllByTestId} = render(<NotificationSettingsScreen />);
+
+    await waitFor(() => {
+      const switches = getAllByTestId('Switch');
+      const enableSwitch = switches[0];
+      
+      fireEvent(enableSwitch, 'valueChange', true);
+    });
+
+    await waitFor(() => {
+      expect(mockNotificationService.updateSettings).toHaveBeenCalledWith({
+        enabled: true,
+        vitalDataReminder: true,
+        medicationReminder: true,
+        appointmentReminder: true,
+        reminderTime: '09:00',
+      });
+    });
+  });
+
+  it('sends test notification when button is pressed', async () => {
+    const {getByText} = render(<NotificationSettingsScreen />);
+
+    await waitFor(() => {
+      const testButton = getByText('テスト通知を送信');
+      fireEvent.press(testButton);
+      
+      expect(mockNotificationService.sendImmediateNotification).toHaveBeenCalledWith({
+        id: expect.stringMatching(/^test_\d+$/),
+        title: 'テスト通知',
+        body: 'プッシュ通知のテストです',
+        type: 'general',
+      });
+    });
+  });
+
+  it('navigates to notification history when button is pressed', async () => {
+    const {getByText} = render(<NotificationSettingsScreen />);
+
+    await waitFor(() => {
+      const historyButton = getByText('通知履歴を見る');
+      fireEvent.press(historyButton);
+      
+      expect(mockNavigation.navigate).toHaveBeenCalledWith('NotificationHistory');
+    });
+  });
+
+  it('handles settings loading error gracefully', async () => {
+    const consoleSpy = jest.spyOn(console, 'error').mockImplementation();
+    mockNotificationService.getSettings.mockRejectedValue(new Error('Load error'));
+
+    render(<NotificationSettingsScreen />);
+
+    await waitFor(() => {
+      expect(consoleSpy).toHaveBeenCalledWith('設定の読み込みに失敗しました:', expect.any(Error));
+    });
+
+    consoleSpy.mockRestore();
+  });
+
+  it('handles settings saving error gracefully', async () => {
+    const consoleSpy = jest.spyOn(console, 'error').mockImplementation();
+    mockNotificationService.updateSettings.mockRejectedValue(new Error('Save error'));
+
+    const {getAllByTestId} = render(<NotificationSettingsScreen />);
+
+    await waitFor(() => {
+      const switches = getAllByTestId('Switch');
+      fireEvent(switches[1], 'valueChange', false);
+    });
+
+    await waitFor(() => {
+      expect(consoleSpy).toHaveBeenCalledWith('設定の保存に失敗しました:', expect.any(Error));
+    });
+
+    consoleSpy.mockRestore();
+  });
+
+  it('disables reminder switches when notifications are disabled', async () => {
+    mockNotificationService.getSettings.mockResolvedValue({
+      enabled: false,
+      vitalDataReminder: true,
+      medicationReminder: true,
+      appointmentReminder: true,
+      reminderTime: '09:00',
+    });
+
+    const {getAllByTestId} = render(<NotificationSettingsScreen />);
+
+    await waitFor(() => {
+      const switches = getAllByTestId('Switch');
+      // Switches 1, 2, 3 should be disabled when notifications are off
+      expect(switches[1].props.disabled).toBe(true);
+      expect(switches[2].props.disabled).toBe(true);
+      expect(switches[3].props.disabled).toBe(true);
+    });
+  });
+
+  it('enables reminder switches when notifications are enabled', async () => {
+    mockNotificationService.getSettings.mockResolvedValue({
+      enabled: true,
+      vitalDataReminder: true,
+      medicationReminder: true,
+      appointmentReminder: true,
+      reminderTime: '09:00',
+    });
+
+    const {getAllByTestId} = render(<NotificationSettingsScreen />);
+
+    await waitFor(() => {
+      const switches = getAllByTestId('Switch');
+      // Switches 1, 2, 3 should be enabled when notifications are on
+      expect(switches[1].props.disabled).toBe(false);
+      expect(switches[2].props.disabled).toBe(false);
+      expect(switches[3].props.disabled).toBe(false);
+    });
+  });
+
+  it('displays correct switch values based on settings', async () => {
+    mockNotificationService.getSettings.mockResolvedValue({
+      enabled: true,
+      vitalDataReminder: false,
+      medicationReminder: true,
+      appointmentReminder: false,
+      reminderTime: '09:00',
+    });
+
+    const {getAllByTestId} = render(<NotificationSettingsScreen />);
+
+    await waitFor(() => {
+      const switches = getAllByTestId('Switch');
+      expect(switches[0].props.value).toBe(true);  // enabled
+      expect(switches[1].props.value).toBe(false); // vitalDataReminder
+      expect(switches[2].props.value).toBe(true);  // medicationReminder
+      expect(switches[3].props.value).toBe(false); // appointmentReminder
+    });
+  });
+
+  it('toggles medication reminder correctly', async () => {
+    const {getAllByTestId} = render(<NotificationSettingsScreen />);
+
+    await waitFor(() => {
+      const switches = getAllByTestId('Switch');
+      fireEvent(switches[2], 'valueChange', false); // Toggle medication reminder
+      
+      expect(mockNotificationService.updateSettings).toHaveBeenCalledWith({
+        enabled: false,
+        vitalDataReminder: true,
+        medicationReminder: false,
+        appointmentReminder: true,
+        reminderTime: '09:00',
+      });
+    });
+  });
+
+  it('toggles appointment reminder correctly', async () => {
+    const {getAllByTestId} = render(<NotificationSettingsScreen />);
+
+    await waitFor(() => {
+      const switches = getAllByTestId('Switch');
+      fireEvent(switches[3], 'valueChange', false); // Toggle appointment reminder
+      
+      expect(mockNotificationService.updateSettings).toHaveBeenCalledWith({
+        enabled: false,
+        vitalDataReminder: true,
+        medicationReminder: true,
+        appointmentReminder: false,
+        reminderTime: '09:00',
+      });
+    });
+  });
+
+  it('renders all UI elements correctly', async () => {
+    const {getByText} = render(<NotificationSettingsScreen />);
+
+    await waitFor(() => {
+      // Header
+      expect(getByText('通知設定')).toBeTruthy();
+      
+      // Description
+      expect(getByText('プッシュ通知をオンにすると下記のお知らせを受け取ることができます。')).toBeTruthy();
+      
+      // Settings labels
+      expect(getByText('プッシュ通知を有効にする')).toBeTruthy();
+      expect(getByText('バイタルデータ入力リマインダー')).toBeTruthy();
+      expect(getByText('服薬リマインダー')).toBeTruthy();
+      expect(getByText('予約リマインダー')).toBeTruthy();
+      expect(getByText('リマインダー時刻: 09:00')).toBeTruthy();
+      
+      // New notification settings
+      expect(getByText('新規お知らせ通知')).toBeTruthy();
+      expect(getByText('未閲覧の検診通知')).toBeTruthy();
+      expect(getByText('パルスサーベイ通知')).toBeTruthy();
+      expect(getByText('ストレスチェック通知')).toBeTruthy();
+      
+      // Buttons
+      expect(getByText('テスト通知を送信')).toBeTruthy();
+      expect(getByText('通知履歴を見る')).toBeTruthy();
+    });
+  });
+
+  // New tests for the 4 additional notification settings
+  it('toggles new announcement notification correctly', async () => {
+    const {getAllByTestId} = render(<NotificationSettingsScreen />);
+
+    await waitFor(() => {
+      const switches = getAllByTestId('Switch');
+      // New announcement notification should be switch index 4
+      fireEvent(switches[4], 'valueChange', false);
+      
+      expect(mockNotificationService.updateSettings).toHaveBeenCalledWith(
+        expect.objectContaining({
+          newAnnouncementNotification: false,
+        })
+      );
+    });
+  });
+
+  it('toggles unread exam notification correctly', async () => {
+    const {getAllByTestId} = render(<NotificationSettingsScreen />);
+
+    await waitFor(() => {
+      const switches = getAllByTestId('Switch');
+      // Unread exam notification should be switch index 5
+      fireEvent(switches[5], 'valueChange', false);
+      
+      expect(mockNotificationService.updateSettings).toHaveBeenCalledWith(
+        expect.objectContaining({
+          unreadExamNotification: false,
+        })
+      );
+    });
+  });
+
+  it('toggles pulse survey notification correctly', async () => {
+    const {getAllByTestId} = render(<NotificationSettingsScreen />);
+
+    await waitFor(() => {
+      const switches = getAllByTestId('Switch');
+      // Pulse survey notification should be switch index 6
+      fireEvent(switches[6], 'valueChange', false);
+      
+      expect(mockNotificationService.updateSettings).toHaveBeenCalledWith(
+        expect.objectContaining({
+          pulseSurveyNotification: false,
+        })
+      );
+    });
+  });
+
+  it('toggles stress check notification correctly', async () => {
+    const {getAllByTestId} = render(<NotificationSettingsScreen />);
+
+    await waitFor(() => {
+      const switches = getAllByTestId('Switch');
+      // Stress check notification should be switch index 7
+      fireEvent(switches[7], 'valueChange', false);
+      
+      expect(mockNotificationService.updateSettings).toHaveBeenCalledWith(
+        expect.objectContaining({
+          stressCheckNotification: false,
+        })
+      );
+    });
+  });
+
+  it('disables new notification switches when notifications are disabled', async () => {
+    mockNotificationService.getSettings.mockResolvedValue({
+      enabled: false,
+      vitalDataReminder: true,
+      medicationReminder: true,
+      appointmentReminder: true,
+      reminderTime: '09:00',
+      newAnnouncementNotification: true,
+      unreadExamNotification: true,
+      pulseSurveyNotification: true,
+      stressCheckNotification: true,
+    });
+
+    const {getAllByTestId} = render(<NotificationSettingsScreen />);
+
+    await waitFor(() => {
+      const switches = getAllByTestId('Switch');
+      // New notification switches should be disabled when notifications are off
+      expect(switches[4].props.disabled).toBe(true); // newAnnouncementNotification
+      expect(switches[5].props.disabled).toBe(true); // unreadExamNotification
+      expect(switches[6].props.disabled).toBe(true); // pulseSurveyNotification
+      expect(switches[7].props.disabled).toBe(true); // stressCheckNotification
+    });
+  });
+
+  it('enables new notification switches when notifications are enabled', async () => {
+    mockNotificationService.getSettings.mockResolvedValue({
+      enabled: true,
+      vitalDataReminder: true,
+      medicationReminder: true,
+      appointmentReminder: true,
+      reminderTime: '09:00',
+      newAnnouncementNotification: true,
+      unreadExamNotification: true,
+      pulseSurveyNotification: true,
+      stressCheckNotification: true,
+    });
+
+    const {getAllByTestId} = render(<NotificationSettingsScreen />);
+
+    await waitFor(() => {
+      const switches = getAllByTestId('Switch');
+      // New notification switches should be enabled when notifications are on
+      expect(switches[4].props.disabled).toBe(false); // newAnnouncementNotification
+      expect(switches[5].props.disabled).toBe(false); // unreadExamNotification
+      expect(switches[6].props.disabled).toBe(false); // pulseSurveyNotification
+      expect(switches[7].props.disabled).toBe(false); // stressCheckNotification
+    });
+  });
+
+  it('displays correct switch values for new notification settings', async () => {
+    mockNotificationService.getSettings.mockResolvedValue({
+      enabled: true,
+      vitalDataReminder: true,
+      medicationReminder: true,
+      appointmentReminder: true,
+      reminderTime: '09:00',
+      newAnnouncementNotification: false,
+      unreadExamNotification: true,
+      pulseSurveyNotification: false,
+      stressCheckNotification: true,
+    });
+
+    const {getAllByTestId} = render(<NotificationSettingsScreen />);
+
+    await waitFor(() => {
+      const switches = getAllByTestId('Switch');
+      expect(switches[4].props.value).toBe(false); // newAnnouncementNotification
+      expect(switches[5].props.value).toBe(true);  // unreadExamNotification
+      expect(switches[6].props.value).toBe(false); // pulseSurveyNotification
+      expect(switches[7].props.value).toBe(true);  // stressCheckNotification
+    });
+  });
+
+  it('loads AsyncStorage settings for new notification types', async () => {
+    (AsyncStorage.getItem as jest.Mock)
+      .mockResolvedValueOnce('false') // new_notice_notification_enabled
+      .mockResolvedValueOnce('true')  // unread_exam_notification_enabled
+      .mockResolvedValueOnce('false') // pulse_survey_notification_enabled
+      .mockResolvedValueOnce('true'); // stress_check_notification_enabled
+
+    render(<NotificationSettingsScreen />);
+
+    await waitFor(() => {
+      expect(AsyncStorage.getItem).toHaveBeenCalledWith('new_notice_notification_enabled');
+      expect(AsyncStorage.getItem).toHaveBeenCalledWith('unread_exam_notification_enabled');
+      expect(AsyncStorage.getItem).toHaveBeenCalledWith('pulse_survey_notification_enabled');
+      expect(AsyncStorage.getItem).toHaveBeenCalledWith('stress_check_notification_enabled');
+    });
+  });
+
+  it('saves AsyncStorage settings for new notification types', async () => {
+    const {getAllByTestId} = render(<NotificationSettingsScreen />);
+
+    await waitFor(() => {
+      const switches = getAllByTestId('Switch');
+      fireEvent(switches[4], 'valueChange', false); // Toggle new announcement notification
+    });
+
+    await waitFor(() => {
+      expect(AsyncStorage.setItem).toHaveBeenCalledWith('new_notice_notification_enabled', 'false');
+      expect(AsyncStorage.setItem).toHaveBeenCalledWith('unread_exam_notification_enabled', 'true');
+      expect(AsyncStorage.setItem).toHaveBeenCalledWith('pulse_survey_notification_enabled', 'true');
+      expect(AsyncStorage.setItem).toHaveBeenCalledWith('stress_check_notification_enabled', 'true');
+    });
+  });
+});