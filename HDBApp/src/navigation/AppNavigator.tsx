--- conflicted
+++ resolved
@@ -34,7 +34,6 @@
 import GoalDetailScreen from '../screens/GoalDetailScreen'; // 追加
 import GoalConfirmationScreen from '../screens/GoalConfirmationScreen'; // 追加
 import GoalContinuationScreen from '../screens/GoalContinuationScreen'; // 追加
-<<<<<<< HEAD
 import VitalDetailScreen from '../screens/VitalDetailScreen'; // 追加
 import ServiceTermsScreen from '../screens/ServiceTermsScreen'; // オンボーディング画面
 import EmailInputScreen from '../screens/EmailInputScreen'; // オンボーディング画面
@@ -55,9 +54,7 @@
 import PulseSurveyScreen from '../screens/PulseSurveyScreen'; // パルスサーベイ画面
 import PulseSurveyResultScreen from '../screens/PulseSurveyResultScreen'; // パルスサーベイ結果画面
 import PulseSurveyListScreen from '../screens/PulseSurveyListScreen'; // パルスサーベイ一覧画面
-=======
 import DoneScreen from '../screens/DoneScreen';
->>>>>>> 23084b0c
 
 export type RootStackParamList = {
   Splash: undefined;
@@ -114,7 +111,6 @@
     isNotificationOn?: boolean;
     timing?: string;
   }; // 追加
-<<<<<<< HEAD
   ServiceTerms: undefined; // オンボーディング
   EmailInput: undefined; // オンボーディング
   NicknameInput: undefined; // オンボーディング
@@ -123,9 +119,7 @@
   StressCheckAnswer: {checkId: string; title: string}; // ストレスチェック回答
   StressCheckResult: {checkId: string; title: string; answers?: {[key: string]: number}}; // ストレスチェック結果
   PersonalRanking: {eventId: string; eventTitle: string}; // 個人ランキング画面
-=======
   Done: undefined;
->>>>>>> 23084b0c
 };
 
 export type MainDrawerParamList = {
@@ -432,7 +426,6 @@
           }}
         />
         <Stack.Screen
-<<<<<<< HEAD
           name="VitalDetail" // 追加
           component={VitalDetailScreen}
           options={{
@@ -606,13 +599,12 @@
           options={{
             headerShown: true,
             title: 'パルスサーベイ一覧',
-=======
+        <Stack.Screen      
           name="Done"
           component={DoneScreen}
           options={{
             headerShown: true, 
             title: '完了',
->>>>>>> 23084b0c
             headerStyle: {
               backgroundColor: '#FF8C00',
             },
