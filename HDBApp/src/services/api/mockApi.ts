--- conflicted
+++ resolved
@@ -130,86 +130,7 @@
         accessToken: newToken,
         refreshToken: `refresh-${Date.now()}`,
         expiresAt: new Date(Date.now() + 24 * 60 * 60 * 1000).toISOString(),
-<<<<<<< HEAD
-=======
-      },
-    };
-  }
-
-  // 初期データ取得API（新規追加）
-  async getInitialData(): Promise<ApiResponse<any>> {
-    await delay(800);
-    
-    const userStr = await AsyncStorage.getItem('current_user');
-    const isFirstLaunch = !(await AsyncStorage.getItem('app_initialized'));
-
-    const initialData = {
-      appSettings: {
-        theme: 'light',
-        language: 'ja',
-        notificationsEnabled: true,
-        syncInterval: 3600, // 1時間
->>>>>>> ea7fba64
-      },
-      serverConfig: {
-        apiVersion: '1.0.0',
-        maintenanceMode: false,
-        features: {
-          healthKitSync: true,
-          googleFitSync: true,
-          pushNotifications: true,
-        },
-      },
-      isFirstLaunch,
-      hasUser: !!userStr,
-    };
-
-    // 初回起動フラグを設定
-    if (isFirstLaunch) {
-      await AsyncStorage.setItem('app_initialized', 'true');
-    }
-
-    return {
-      success: true,
-      data: initialData,
-    };
-  }
-
-  // デバイス初期化API（拡張）
-  async initializeDevice(): Promise<ApiResponse<any>> {
-    await delay(1200);
-
-    const deviceInfo = {
-      platform: 'ios', // または 'android'
-      version: '1.0.0',
-      buildNumber: '1',
-      deviceModel: 'iPhone 15',
-      osVersion: '17.0',
-      uniqueId: `device-${Date.now()}`,
-    };
-
-    const userStr = await AsyncStorage.getItem('current_user');
-    const userId = userStr ? JSON.parse(userStr).id : null;
-
-    const device = {
-      id: `device-${Date.now()}`,
-      userId,
-      ...deviceInfo,
-      isActive: true,
-      pushToken: null,
-      createdAt: new Date().toISOString(),
-      updatedAt: new Date().toISOString(),
-    };
-
-    this.devices.push(device);
-
-    // デバイス情報をローカルに保存
-    await AsyncStorage.setItem('device_info', JSON.stringify(device));
-
-    return {
-      success: true,
-      data: device,
-      message: 'デバイスを初期化しました',
+      },
     };
   }
 
@@ -676,7 +597,6 @@
         recommendedGoalsCount: newDevice.recommendedGoals.length,
         permissionsCount: newDevice.permissions.length,
       });
-<<<<<<< HEAD
 
       return {
         success: true,
@@ -698,29 +618,6 @@
 
       return {
         success: true,
-=======
-
-      return {
-        success: true,
-        data: this.devices[existingDeviceIndex],
-        message: 'デバイス情報を新ER図構造で更新しました',
-      };
-    } else {
-      // 新規デバイス登録
-      this.devices.push(newDevice);
-      
-      console.log('MockAPI: Device registered with new ER structure:', {
-        deviceId: newDevice.deviceId,
-        os: newDevice.os,
-        version: newDevice.version,
-        tokenLastUsed: newDevice.deviceTokenLastUsedAt,
-        recommendedGoalsCount: newDevice.recommendedGoals.length,
-        permissionsCount: newDevice.permissions.length,
-      });
-
-      return {
-        success: true,
->>>>>>> ea7fba64
         data: newDevice,
         message: 'デバイス情報を新ER図構造で登録しました',
       };
@@ -1026,10 +923,6 @@
         syncedAt: timestamp,
         processedIds: processedVitals.map(v => v.id),
         specification: 'v2.0', // 新仕様バージョン
-<<<<<<< HEAD
-      },
-      message: `${vitals.length}件のバイタルデータを新仕様でアップロードしました`,
-=======
       },
       message: `${vitals.length}件のバイタルデータを新仕様でアップロードしました`,
     };
@@ -1153,58 +1046,7 @@
         session_id: `sso-session-${Date.now()}`,
       },
       message: 'SSO URLを生成しました',
->>>>>>> ea7fba64
-    };
-  }
-
-  // 測定項目コード変換（新ER図対応）
-  private convertTypeToMeasurementCode(type: string, isManual: boolean = false): string {
-    const codeMap: Record<string, string> = {
-      // 新ER図対応コード
-      '歩数': isManual ? '1001' : '1000', // 歩数（手入力）: 1001, 歩数（概算）: 1000
-      '体重': '1100',
-      '体脂肪率': '1101', // 体重と別コード
-      '血圧': '1200',
-      '心拍数': '1210',
-      '体温': '1400',
-      '脈拍': '1210', // 心拍数と同じコード
-      
-      // 英語名対応
-      'steps': isManual ? '1001' : '1000',
-      'weight': '1100',
-      'bodyFat': '1101',
-      'bloodPressure': '1200',
-      'heartRate': '1210',
-      'temperature': '1400',
-      'pulse': '1210',
-    };
-    
-    return codeMap[type] || '9999'; // 不明な項目は9999
-  }
-
-  // value1抽出（主要値）
-  private extractValue1(vital: any): number {
-    // 血圧の場合は収縮期血圧
-    if (vital.type === '血圧' || vital.type === 'bloodPressure') {
-      return vital.systolic || vital.value || 0;
-    }
-    
-    return vital.value || 0;
-  }
-
-  // value2抽出（副次値）
-  private extractValue2(vital: any): number | null {
-    // 血圧の場合は拡張期血圧
-    if (vital.type === '血圧' || vital.type === 'bloodPressure') {
-      return vital.diastolic || vital.value2 || null;
-    }
-    
-    return vital.value2 || null;
-  }
-
-  // value3抽出（第3値）
-  private extractValue3(vital: any): number | null {
-    return vital.value3 || null;
+    };
   }
 
   // デモデータ生成（開発用）
