// モックデータ定義
export const mockUsers = {
  'testuser': {
    id: 'user-001',
    username: 'testuser',
    displayName: '田中太郎',
    email: 'tanaka@example.com',
    avatar: null,
    createdAt: '2025-01-01T00:00:00Z',
    updatedAt: '2025-01-01T00:00:00Z',
  },
};

export const mockVitals = [
<<<<<<< HEAD
  {
    id: 'vital-001',
    userId: 'user-001',
    type: 'steps',
    value: 8500,
    unit: '歩',
    measuredAt: '2025-07-11T09:00:00Z',
    source: 'manual',
    createdAt: '2025-07-11T09:05:00Z',
  },
  {
    id: 'vital-002',
    userId: 'user-001',
    type: 'weight',
    value: 65.5,
    unit: 'kg',
    measuredAt: '2025-07-11T07:00:00Z',
    source: 'manual',
    createdAt: '2025-07-11T07:05:00Z',
  },
  {
    id: 'vital-003',
    userId: 'user-001',
    type: 'temperature',
    value: 36.5,
    unit: '℃',
    measuredAt: '2025-07-11T07:00:00Z',
    source: 'manual',
    createdAt: '2025-07-11T07:05:00Z',
  },
  {
    id: 'vital-004',
    userId: 'user-001',
    type: 'bloodPressure',
    value: 120,
    value2: 80,
    unit: 'mmHg',
    measuredAt: '2025-07-11T07:00:00Z',
    source: 'manual',
    createdAt: '2025-07-11T07:05:00Z',
  },
  {
    id: 'vital-005',
    userId: 'user-001',
    type: 'heartRate',
    value: 72,
    unit: 'bpm',
    measuredAt: '2025-07-11T07:00:00Z',
    source: 'healthkit',
    createdAt: '2025-07-11T07:05:00Z',
  },
  {
    id: 'vital-006',
    userId: 'user-001',
    type: 'pulse',
    value: 74,
    unit: 'bpm',
    measuredAt: '2025-07-11T07:00:00Z',
    source: 'manual',
    createdAt: '2025-07-11T07:05:00Z',
  },
=======
  // 歩数データ（過去2週間）
  { id: 'vital-001', userId: 'user-001', type: 'steps', value: 8500, unit: '歩', measuredAt: '2025-07-24T09:00:00Z', source: 'manual', createdAt: '2025-07-24T09:05:00Z' },
  { id: 'vital-002', userId: 'user-001', type: 'steps', value: 9200, unit: '歩', measuredAt: '2025-07-23T09:00:00Z', source: 'healthkit', createdAt: '2025-07-23T09:05:00Z' },
  { id: 'vital-003', userId: 'user-001', type: 'steps', value: 7800, unit: '歩', measuredAt: '2025-07-22T09:00:00Z', source: 'manual', createdAt: '2025-07-22T09:05:00Z' },
  { id: 'vital-004', userId: 'user-001', type: 'steps', value: 10500, unit: '歩', measuredAt: '2025-07-21T09:00:00Z', source: 'healthkit', createdAt: '2025-07-21T09:05:00Z' },
  { id: 'vital-005', userId: 'user-001', type: 'steps', value: 6800, unit: '歩', measuredAt: '2025-07-20T09:00:00Z', source: 'manual', createdAt: '2025-07-20T09:05:00Z' },
  { id: 'vital-006', userId: 'user-001', type: 'steps', value: 9800, unit: '歩', measuredAt: '2025-07-19T09:00:00Z', source: 'healthkit', createdAt: '2025-07-19T09:05:00Z' },
  { id: 'vital-007', userId: 'user-001', type: 'steps', value: 8200, unit: '歩', measuredAt: '2025-07-18T09:00:00Z', source: 'manual', createdAt: '2025-07-18T09:05:00Z' },
  { id: 'vital-008', userId: 'user-001', type: 'steps', value: 11200, unit: '歩', measuredAt: '2025-07-17T09:00:00Z', source: 'healthkit', createdAt: '2025-07-17T09:05:00Z' },
  { id: 'vital-009', userId: 'user-001', type: 'steps', value: 7500, unit: '歩', measuredAt: '2025-07-16T09:00:00Z', source: 'manual', createdAt: '2025-07-16T09:05:00Z' },
  { id: 'vital-010', userId: 'user-001', type: 'steps', value: 9600, unit: '歩', measuredAt: '2025-07-15T09:00:00Z', source: 'healthkit', createdAt: '2025-07-15T09:05:00Z' },

  // 体重データ（過去2週間）
  { id: 'vital-011', userId: 'user-001', type: 'weight', value: 65.5, unit: 'kg', measuredAt: '2025-07-24T07:00:00Z', source: 'manual', createdAt: '2025-07-24T07:05:00Z' },
  { id: 'vital-012', userId: 'user-001', type: 'weight', value: 65.3, unit: 'kg', measuredAt: '2025-07-23T07:00:00Z', source: 'manual', createdAt: '2025-07-23T07:05:00Z' },
  { id: 'vital-013', userId: 'user-001', type: 'weight', value: 65.7, unit: 'kg', measuredAt: '2025-07-22T07:00:00Z', source: 'manual', createdAt: '2025-07-22T07:05:00Z' },
  { id: 'vital-014', userId: 'user-001', type: 'weight', value: 65.4, unit: 'kg', measuredAt: '2025-07-21T07:00:00Z', source: 'manual', createdAt: '2025-07-21T07:05:00Z' },
  { id: 'vital-015', userId: 'user-001', type: 'weight', value: 65.8, unit: 'kg', measuredAt: '2025-07-20T07:00:00Z', source: 'manual', createdAt: '2025-07-20T07:05:00Z' },
  { id: 'vital-016', userId: 'user-001', type: 'weight', value: 65.2, unit: 'kg', measuredAt: '2025-07-19T07:00:00Z', source: 'manual', createdAt: '2025-07-19T07:05:00Z' },
  { id: 'vital-017', userId: 'user-001', type: 'weight', value: 65.6, unit: 'kg', measuredAt: '2025-07-18T07:00:00Z', source: 'manual', createdAt: '2025-07-18T07:05:00Z' },
  { id: 'vital-018', userId: 'user-001', type: 'weight', value: 65.9, unit: 'kg', measuredAt: '2025-07-17T07:00:00Z', source: 'manual', createdAt: '2025-07-17T07:05:00Z' },

  // 体温データ（過去2週間）
  { id: 'vital-019', userId: 'user-001', type: 'temperature', value: 36.5, unit: '℃', measuredAt: '2025-07-24T07:00:00Z', source: 'manual', createdAt: '2025-07-24T07:05:00Z' },
  { id: 'vital-020', userId: 'user-001', type: 'temperature', value: 36.4, unit: '℃', measuredAt: '2025-07-23T07:00:00Z', source: 'manual', createdAt: '2025-07-23T07:05:00Z' },
  { id: 'vital-021', userId: 'user-001', type: 'temperature', value: 36.6, unit: '℃', measuredAt: '2025-07-22T07:00:00Z', source: 'manual', createdAt: '2025-07-22T07:05:00Z' },
  { id: 'vital-022', userId: 'user-001', type: 'temperature', value: 36.3, unit: '℃', measuredAt: '2025-07-21T07:00:00Z', source: 'manual', createdAt: '2025-07-21T07:05:00Z' },
  { id: 'vital-023', userId: 'user-001', type: 'temperature', value: 36.7, unit: '℃', measuredAt: '2025-07-20T07:00:00Z', source: 'manual', createdAt: '2025-07-20T07:05:00Z' },
  { id: 'vital-024', userId: 'user-001', type: 'temperature', value: 36.5, unit: '℃', measuredAt: '2025-07-19T07:00:00Z', source: 'manual', createdAt: '2025-07-19T07:05:00Z' },

  // 血圧データ（過去2週間）
  { id: 'vital-025', userId: 'user-001', type: 'bloodPressure', value: 120, value2: 80, unit: 'mmHg', measuredAt: '2025-07-24T07:00:00Z', source: 'manual', createdAt: '2025-07-24T07:05:00Z' },
  { id: 'vital-026', userId: 'user-001', type: 'bloodPressure', value: 118, value2: 78, unit: 'mmHg', measuredAt: '2025-07-23T07:00:00Z', source: 'manual', createdAt: '2025-07-23T07:05:00Z' },
  { id: 'vital-027', userId: 'user-001', type: 'bloodPressure', value: 122, value2: 82, unit: 'mmHg', measuredAt: '2025-07-22T07:00:00Z', source: 'manual', createdAt: '2025-07-22T07:05:00Z' },
  { id: 'vital-028', userId: 'user-001', type: 'bloodPressure', value: 115, value2: 75, unit: 'mmHg', measuredAt: '2025-07-21T07:00:00Z', source: 'manual', createdAt: '2025-07-21T07:05:00Z' },
  { id: 'vital-029', userId: 'user-001', type: 'bloodPressure', value: 125, value2: 85, unit: 'mmHg', measuredAt: '2025-07-20T07:00:00Z', source: 'manual', createdAt: '2025-07-20T07:05:00Z' },

  // 心拍数データ（過去2週間）
  { id: 'vital-030', userId: 'user-001', type: 'heartRate', value: 72, unit: 'bpm', measuredAt: '2025-07-24T07:00:00Z', source: 'healthkit', createdAt: '2025-07-24T07:05:00Z' },
  { id: 'vital-031', userId: 'user-001', type: 'heartRate', value: 68, unit: 'bpm', measuredAt: '2025-07-23T07:00:00Z', source: 'healthkit', createdAt: '2025-07-23T07:05:00Z' },
  { id: 'vital-032', userId: 'user-001', type: 'heartRate', value: 75, unit: 'bpm', measuredAt: '2025-07-22T07:00:00Z', source: 'healthkit', createdAt: '2025-07-22T07:05:00Z' },
  { id: 'vital-033', userId: 'user-001', type: 'heartRate', value: 70, unit: 'bpm', measuredAt: '2025-07-21T07:00:00Z', source: 'healthkit', createdAt: '2025-07-21T07:05:00Z' },
  { id: 'vital-034', userId: 'user-001', type: 'heartRate', value: 73, unit: 'bpm', measuredAt: '2025-07-20T07:00:00Z', source: 'healthkit', createdAt: '2025-07-20T07:05:00Z' },

  // 脈拍データ（過去2週間）
  { id: 'vital-035', userId: 'user-001', type: 'pulse', value: 74, unit: 'bpm', measuredAt: '2025-07-24T07:00:00Z', source: 'manual', createdAt: '2025-07-24T07:05:00Z' },
  { id: 'vital-036', userId: 'user-001', type: 'pulse', value: 76, unit: 'bpm', measuredAt: '2025-07-23T07:00:00Z', source: 'manual', createdAt: '2025-07-23T07:05:00Z' },
  { id: 'vital-037', userId: 'user-001', type: 'pulse', value: 72, unit: 'bpm', measuredAt: '2025-07-22T07:00:00Z', source: 'manual', createdAt: '2025-07-22T07:05:00Z' },
  { id: 'vital-038', userId: 'user-001', type: 'pulse', value: 78, unit: 'bpm', measuredAt: '2025-07-21T07:00:00Z', source: 'manual', createdAt: '2025-07-21T07:05:00Z' },
  { id: 'vital-039', userId: 'user-001', type: 'pulse', value: 71, unit: 'bpm', measuredAt: '2025-07-20T07:00:00Z', source: 'manual', createdAt: '2025-07-20T07:05:00Z' },
  { id: 'vital-040', userId: 'user-001', type: 'pulse', value: 75, unit: 'bpm', measuredAt: '2025-07-19T07:00:00Z', source: 'manual', createdAt: '2025-07-19T07:05:00Z' },
  { id: 'vital-041', userId: 'user-001', type: 'pulse', value: 73, unit: 'bpm', measuredAt: '2025-07-18T07:00:00Z', source: 'manual', createdAt: '2025-07-18T07:05:00Z' },
  { id: 'vital-042', userId: 'user-001', type: 'pulse', value: 77, unit: 'bpm', measuredAt: '2025-07-17T07:00:00Z', source: 'manual', createdAt: '2025-07-17T07:05:00Z' },
  { id: 'vital-043', userId: 'user-001', type: 'pulse', value: 74, unit: 'bpm', measuredAt: '2025-07-16T07:00:00Z', source: 'manual', createdAt: '2025-07-16T07:05:00Z' },
  { id: 'vital-044', userId: 'user-001', type: 'pulse', value: 76, unit: 'bpm', measuredAt: '2025-07-15T07:00:00Z', source: 'manual', createdAt: '2025-07-15T07:05:00Z' },
>>>>>>> ea7fba64
];

export const mockRankings = [
  {
    rank: 1,
    userId: 'user-002',
    displayName: '佐藤花子',
    steps: 15234,
    achievement: 152,
  },
  {
    rank: 2,
    userId: 'user-003',
    displayName: '鈴木一郎',
    steps: 12500,
    achievement: 125,
  },
  {
    rank: 3,
    userId: 'user-001',
    displayName: '田中太郎',
    steps: 8500,
    achievement: 85,
  },
  {
    rank: 4,
    userId: 'user-004',
    displayName: '高橋美咲',
    steps: 7800,
    achievement: 78,
  },
  {
    rank: 5,
    userId: 'user-005',
    displayName: '渡辺健太',
    steps: 6500,
    achievement: 65,
  },
];

export const mockNotifications = [
  {
    id: 'notif-001',
    title: '目標達成おめでとうございます！',
    body: '今日の歩数目標10,000歩を達成しました',
    type: 'achievement',
    read: false,
    createdAt: '2025-07-11T15:00:00Z',
  },
  {
    id: 'notif-002',
    title: 'バイタルデータの入力をお忘れなく',
    body: '本日の体重データが未入力です',
    type: 'reminder',
    read: false,
    createdAt: '2025-07-11T08:00:00Z',
  },
  {
    id: 'notif-003',
    title: 'システムメンテナンスのお知らせ',
    body: '7月15日 2:00-5:00にメンテナンスを実施します',
    type: 'system',
    read: true,
    createdAt: '2025-07-10T10:00:00Z',
  },
];

export const mockDevices = [
  {
    id: 'device-001',
    userId: 'user-001',
    deviceType: 'ios',
    deviceModel: 'iPhone 15',
    osVersion: '17.0',
    appVersion: '1.0.0',
    pushToken: 'dummy-push-token-12345',
    isActive: true,
    createdAt: '2025-01-01T00:00:00Z',
    updatedAt: '2025-07-11T00:00:00Z',
  },
];

// バイタルデータのサマリー生成
export const generateVitalSummary = (userId: string) => {
  const today = new Date();
  const lastWeek = new Date(today.getTime() - 7 * 24 * 60 * 60 * 1000);
  
  return {
    steps: {
      today: 8500,
      average7days: 7850,
      goal: 10000,
      achievementRate: 85,
    },
    weight: {
      latest: 65.5,
      average7days: 65.8,
      change: -0.3,
    },
    temperature: {
      latest: 36.5,
      average7days: 36.4,
      normal: true,
    },
    bloodPressure: {
      latestSystolic: 120,
      latestDiastolic: 80,
      averageSystolic: 118,
      averageDiastolic: 78,
      status: 'normal',
    },
    heartRate: {
      latest: 72,
      average7days: 70,
      restingRate: 65,
    },
    pulse: {
      latest: 74,
      average7days: 74,
      restingRate: 68,
    },
  };
};

// 日付範囲でバイタルデータをフィルタリング
export const filterVitalsByDateRange = (startDate: Date, endDate: Date) => {
  return mockVitals.filter(vital => {
    const measuredDate = new Date(vital.measuredAt);
    return measuredDate >= startDate && measuredDate <= endDate;
  });
};

// ランダムなバイタルデータ生成（デモ用）
export const generateRandomVital = (type: string, userId: string) => {
  const baseValues = {
    steps: { min: 3000, max: 15000, unit: '歩' },
    weight: { min: 50, max: 80, unit: 'kg', decimals: 1 },
    temperature: { min: 35.5, max: 37.5, unit: '℃', decimals: 1 },
    bloodPressure: { min: 100, max: 140, min2: 60, max2: 90, unit: 'mmHg' },
    heartRate: { min: 60, max: 100, unit: 'bpm' },
    pulse: { min: 60, max: 100, unit: 'bpm' },
  };

  const config = baseValues[type as keyof typeof baseValues];
  if (!config) return null;

  const value = 'decimals' in config
    ? parseFloat((Math.random() * (config.max - config.min) + config.min).toFixed(config.decimals))
    : Math.floor(Math.random() * (config.max - config.min) + config.min);

  const vital: any = {
    id: `vital-${Date.now()}-${Math.random().toString(36).substr(2, 9)}`,
    userId,
    type,
    value,
    unit: config.unit,
    measuredAt: new Date().toISOString(),
    source: 'manual',
    createdAt: new Date().toISOString(),
  };

  if (type === 'bloodPressure' && 'min2' in config && 'max2' in config) {
    vital.value2 = Math.floor(Math.random() * (config.max2 - config.min2) + config.min2);
  }

  return vital;
};<|MERGE_RESOLUTION|>--- conflicted
+++ resolved
@@ -12,69 +12,6 @@
 };
 
 export const mockVitals = [
-<<<<<<< HEAD
-  {
-    id: 'vital-001',
-    userId: 'user-001',
-    type: 'steps',
-    value: 8500,
-    unit: '歩',
-    measuredAt: '2025-07-11T09:00:00Z',
-    source: 'manual',
-    createdAt: '2025-07-11T09:05:00Z',
-  },
-  {
-    id: 'vital-002',
-    userId: 'user-001',
-    type: 'weight',
-    value: 65.5,
-    unit: 'kg',
-    measuredAt: '2025-07-11T07:00:00Z',
-    source: 'manual',
-    createdAt: '2025-07-11T07:05:00Z',
-  },
-  {
-    id: 'vital-003',
-    userId: 'user-001',
-    type: 'temperature',
-    value: 36.5,
-    unit: '℃',
-    measuredAt: '2025-07-11T07:00:00Z',
-    source: 'manual',
-    createdAt: '2025-07-11T07:05:00Z',
-  },
-  {
-    id: 'vital-004',
-    userId: 'user-001',
-    type: 'bloodPressure',
-    value: 120,
-    value2: 80,
-    unit: 'mmHg',
-    measuredAt: '2025-07-11T07:00:00Z',
-    source: 'manual',
-    createdAt: '2025-07-11T07:05:00Z',
-  },
-  {
-    id: 'vital-005',
-    userId: 'user-001',
-    type: 'heartRate',
-    value: 72,
-    unit: 'bpm',
-    measuredAt: '2025-07-11T07:00:00Z',
-    source: 'healthkit',
-    createdAt: '2025-07-11T07:05:00Z',
-  },
-  {
-    id: 'vital-006',
-    userId: 'user-001',
-    type: 'pulse',
-    value: 74,
-    unit: 'bpm',
-    measuredAt: '2025-07-11T07:00:00Z',
-    source: 'manual',
-    createdAt: '2025-07-11T07:05:00Z',
-  },
-=======
   // 歩数データ（過去2週間）
   { id: 'vital-001', userId: 'user-001', type: 'steps', value: 8500, unit: '歩', measuredAt: '2025-07-24T09:00:00Z', source: 'manual', createdAt: '2025-07-24T09:05:00Z' },
   { id: 'vital-002', userId: 'user-001', type: 'steps', value: 9200, unit: '歩', measuredAt: '2025-07-23T09:00:00Z', source: 'healthkit', createdAt: '2025-07-23T09:05:00Z' },
@@ -130,7 +67,6 @@
   { id: 'vital-042', userId: 'user-001', type: 'pulse', value: 77, unit: 'bpm', measuredAt: '2025-07-17T07:00:00Z', source: 'manual', createdAt: '2025-07-17T07:05:00Z' },
   { id: 'vital-043', userId: 'user-001', type: 'pulse', value: 74, unit: 'bpm', measuredAt: '2025-07-16T07:00:00Z', source: 'manual', createdAt: '2025-07-16T07:05:00Z' },
   { id: 'vital-044', userId: 'user-001', type: 'pulse', value: 76, unit: 'bpm', measuredAt: '2025-07-15T07:00:00Z', source: 'manual', createdAt: '2025-07-15T07:05:00Z' },
->>>>>>> ea7fba64
 ];
 
 export const mockRankings = [
