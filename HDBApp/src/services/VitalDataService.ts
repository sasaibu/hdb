import { DatabaseService, VitalDataRecord } from './DatabaseService';
import { MockHealthPlatformService } from './mockHealthPlatform';
import AsyncStorage from '@react-native-async-storage/async-storage';
import { apiClient } from './api/apiClient';

export class VitalDataService {
  private dbService: DatabaseService;
  private healthPlatformService: MockHealthPlatformService;

  constructor() {
    this.dbService = DatabaseService.getInstance();
    this.healthPlatformService = MockHealthPlatformService.getInstance();
  }

  async initializeService(): Promise<void> {
    try {
      await this.dbService.initDatabase();
      await this.dbService.initializeDefaultTargets();
      await this.healthPlatformService.initialize();
      console.log('VitalDataService initialized successfully');
    } catch (error) {
      console.error('VitalDataService initialization failed:', error);
      throw error;
    }
  }

  // バイタルデータの追加
  async addVitalData(type: string, value: number, date?: string, systolic?: number, diastolic?: number, source: string = 'manual'): Promise<number> {
    const unit = this.getUnitByType(type);
    const recordedDate = date || new Date().toISOString().split('T')[0];

    const data: VitalDataRecord = {
      type,
      value,
      unit,
      systolic,
      diastolic,
      recorded_date: recordedDate,
      source,
    };

    const insertId = await this.dbService.insertVitalData(data);

    // 新仕様対応: 心拍数データの場合は1日集計処理を実行
    if (type === '心拍数') {
      await this.updateDailyHeartRateAggregation(recordedDate);
    }

    return insertId;
  }

  // タイプ別データ取得
  async getVitalDataByType(type: string, limit?: number): Promise<VitalDataRecord[]> {
    return await this.dbService.getVitalDataByType(type, limit);
  }

  // データ更新
  async updateVitalData(id: number, value: number, systolic?: number, diastolic?: number): Promise<void> {
    return await this.dbService.updateVitalData(id, value, systolic, diastolic);
  }

  // データ削除
  async deleteVitalData(id: number): Promise<void> {
    return await this.dbService.deleteVitalData(id);
  }

  // 目標値設定
  async setTarget(type: string, targetValue: number): Promise<void> {
    const unit = this.getUnitByType(type);
    return await this.dbService.insertOrUpdateTarget(type, targetValue, unit);
  }

  // 目標値取得
  async getTarget(type: string): Promise<any> {
    return await this.dbService.getTarget(type);
  }

  // 達成率計算
  async calculateAchievementRate(type: string): Promise<number | null> {
    try {
      const data = await this.getVitalDataByType(type, 1);
      const target = await this.getTarget(type);

      if (!data.length || !target) {
        return null;
      }

      const latestValue = data[0].value;
      const targetValue = target.target_value;

      if (!targetValue || targetValue === 0) {
        return null;
      }

      // 体重の場合は目標値に近いほど達成率が高くなるように計算
      if (type === '体重') {
        const allData = await this.getVitalDataByType(type);
        if (allData.length < 2) return 100;

        const initialValue = allData[allData.length - 1].value;
        const initialDiff = Math.abs(initialValue - targetValue);
        if (initialDiff === 0) return 100;

        const currentDiff = Math.abs(latestValue - targetValue);
        const achievementRate = Math.max(0, Math.min(100, (1 - currentDiff / initialDiff) * 100));
        return Math.round(achievementRate);
      }

      // その他の場合は目標値に対する割合
      const achievementRate = Math.min(100, (latestValue / targetValue) * 100);
      return Math.round(achievementRate);
    } catch (error) {
      console.error('Error calculating achievement rate:', error);
      return null;
    }
  }

  // 期間別データ取得
  async getVitalDataByPeriod(type: string, period: 'today' | 'week' | 'month' | 'all'): Promise<VitalDataRecord[]> {
    const allData = await this.getVitalDataByType(type);
    const now = new Date();

    switch (period) {
      case 'today':
        const today = now.toISOString().split('T')[0];
        return allData.filter(item => item.recorded_date === today);

      case 'week':
        const weekAgo = new Date(now.getTime() - 7 * 24 * 60 * 60 * 1000);
        const weekAgoStr = weekAgo.toISOString().split('T')[0];
        return allData.filter(item => item.recorded_date >= weekAgoStr);

      case 'month':
        const monthAgo = new Date(now.getTime() - 30 * 24 * 60 * 60 * 1000);
        const monthAgoStr = monthAgo.toISOString().split('T')[0];
        return allData.filter(item => item.recorded_date >= monthAgoStr);

      case 'all':
      default:
        return allData;
    }
  }

  // 統計データ取得
  async getStatistics(type: string): Promise<{
    count: number;
    average: number;
    min: number;
    max: number;
    latest: number | null;
  }> {
    const data = await this.getVitalDataByType(type);

    if (data.length === 0) {
      return {
        count: 0,
        average: 0,
        min: 0,
        max: 0,
        latest: null,
      };
    }

    const values = data.map(item => item.value);
    const sum = values.reduce((acc, val) => acc + val, 0);

    return {
      count: data.length,
      average: sum / data.length,
      min: Math.min(...values),
      max: Math.max(...values),
      latest: data[0].value,
    };
  }

  // ダミーデータの挿入（テスト用）- mockData.tsのデータを使用
  async insertDummyData(): Promise<void> {
<<<<<<< HEAD
    const dummyData = [
      // 歩数データ
      { type: '歩数', value: 8456, date: '2025-07-02' },
      { type: '歩数', value: 7890, date: '2025-07-01' },
      { type: '歩数', value: 9123, date: '2025-06-30' },
      
      // 体重データ
      { type: '体重', value: 65.2, date: '2025-07-02' },
      { type: '体重', value: 65.5, date: '2025-07-01' },
      { type: '体重', value: 65.4, date: '2025-06-30' },
      
      // 体温データ
      { type: '体温', value: 36.5, date: '2025-07-02' },
      { type: '体温', value: 36.6, date: '2025-07-01' },
      { type: '体温', value: 36.4, date: '2025-06-30' },
      
      // 血圧データ
      { type: '血圧', value: 120, date: '2025-07-02', systolic: 120, diastolic: 80 },
      { type: '血圧', value: 122, date: '2025-07-01', systolic: 122, diastolic: 81 },
      { type: '血圧', value: 118, date: '2025-06-30', systolic: 118, diastolic: 79 },
      
      // 心拍数データ
      { type: '心拍数', value: 72, date: '2025-07-02' },
      { type: '心拍数', value: 75, date: '2025-07-01' },
      { type: '心拍数', value: 68, date: '2025-06-30' },
      
      // 脈拍データ
      { type: '脈拍', value: 74, date: '2025-07-02' },
      { type: '脈拍', value: 77, date: '2025-07-01' },
      { type: '脈拍', value: 70, date: '2025-06-30' },
      { type: '脈拍', value: 72, date: '2025-06-29' },
      { type: '脈拍', value: 75, date: '2025-06-28' },
      { type: '脈拍', value: 73, date: '2025-06-27' },
      { type: '脈拍', value: 71, date: '2025-06-26' },
      { type: '脈拍', value: 76, date: '2025-06-25' },
      { type: '脈拍', value: 74, date: '2025-06-24' },
      { type: '脈拍', value: 73, date: '2025-06-23' },
    ];
=======
    // 既存のダミーデータをクリア（重複を避けるため）
    try {
      await this.dbService.executeSql('DELETE FROM vital_data WHERE source = ? OR source = ?', ['manual', 'healthkit']);
      console.log('Existing dummy data cleared');
    } catch (error) {
      console.log('No existing data to clear or error clearing:', error);
    }

    // mockData.tsからデータをインポート
    const { mockVitals } = await import('./api/mockData');
    
    // 型マッピング（API形式 → 日本語）
    const typeMap: Record<string, string> = {
      'steps': '歩数',
      'weight': '体重',
      'temperature': '体温',
      'bloodPressure': '血圧',
      'heartRate': '心拍数',
      'pulse': '脈拍',
    };
>>>>>>> ea7fba64

    try {
      for (const mockVital of mockVitals) {
        const type = typeMap[mockVital.type];
        if (!type) continue;

        const date = mockVital.measuredAt.split('T')[0]; // ISO日付から日付部分を抽出
        
        // 血圧の場合はvalue2（拡張期血圧）も設定
        const systolic = mockVital.type === 'bloodPressure' ? mockVital.value : undefined;
        const diastolic = mockVital.type === 'bloodPressure' ? mockVital.value2 : undefined;
        
        await this.addVitalData(
          type,
          mockVital.value,
          date,
          systolic,
          diastolic,
          mockVital.source
        );
      }
      console.log(`Mock data inserted successfully: ${mockVitals.length} records`);
    } catch (error) {
      console.error('Error inserting mock data:', error);
      throw error;
    }
  }

  // ヘルスプラットフォームからデータを同期
  async syncHealthPlatformData(): Promise<void> {
    try {
      console.log('Starting health platform data sync...');
      
      // 過去7日間のデータを取得
      const healthData = await this.healthPlatformService.fetchRecentHealthData(7);
      
      if (healthData.length === 0) {
        console.log('No health platform data to sync');
        return;
      }

      console.log(`Syncing ${healthData.length} health records...`);
      
      // データを変換してデータベースに保存
      for (const item of healthData) {
        const typeMap: Record<string, string> = {
          steps: '歩数',
          weight: '体重',
          temperature: '体温',
          bloodPressure: '血圧',
          heartRate: '心拍数',
        };

        const type = typeMap[item.type];
        if (!type) continue;

        // 既存のデータをチェック（重複を避ける）
        const existingData = await this.dbService.getVitalDataByTypeAndDate(
          type,
          item.measuredAt.split('T')[0]
        );

        if (existingData.length === 0) {
          await this.addVitalData(
            type,
            item.value,
            item.measuredAt.split('T')[0],
            item.value2, // systolic for blood pressure
            item.type === 'bloodPressure' ? item.value : undefined, // diastolic
            item.source
          );
        }
      }

      console.log('Health platform sync completed');
    } catch (error) {
      console.error('Error syncing health platform data:', error);
      throw error;
    }
  }

  // ヘルスプラットフォームの連携状態を取得
  async getHealthPlatformStatus(): Promise<{
    healthKitEnabled: boolean;
    googleFitEnabled: boolean;
  }> {
    const healthKitEnabled = await AsyncStorage.getItem('healthkit_enabled') === 'true';
    const googleFitEnabled = await AsyncStorage.getItem('googlefit_enabled') === 'true';
    
    return {
      healthKitEnabled,
      googleFitEnabled,
    };
  }

  // バイタルAWSへのデータアップロード（同期）
  async uploadToVitalAWS(): Promise<void> {
    try {
      console.log('Starting sync to バイタルAWS...');
      
      // 未同期のデータを取得
      const unsyncedData = await this.getUnsyncedVitalData();
      
      if (unsyncedData.length === 0) {
        console.log('No unsynced data to upload');
        return;
      }

      console.log(`Found ${unsyncedData.length} unsynced records`);
      
      // データをAPI形式に変換
      const vitalsToUpload = unsyncedData.map(record => ({
        type: this.convertTypeToApiFormat(record.type),
        value: record.value,
        value2: record.diastolic, // 血圧の下の値
        unit: record.unit,
        measuredAt: `${record.recorded_date}T00:00:00Z`,
        source: record.source || 'manual',
        localId: record.id,
      }));

      // バッチアップロード
      const response = await apiClient.uploadVitalsBatch(vitalsToUpload);
      
      if (response.success) {
        console.log(`Successfully uploaded ${response.data.uploadedCount} records to バイタルAWS`);
        
        // 同期済みフラグを更新
        for (const record of unsyncedData) {
          if (record.id) {
            await this.markAsSynced(record.id);
          }
        }
        
        console.log('Sync status updated for all uploaded records');
      } else {
        console.error('Failed to upload to バイタルAWS:', response.error);
        throw new Error(response.error || 'Upload failed');
      }
    } catch (error) {
      console.error('Error uploading to バイタルAWS:', error);
      throw error;
    }
  }

  // 未同期データの取得
  private async getUnsyncedVitalData(): Promise<VitalDataRecord[]> {
    const sql = `
      SELECT * FROM vital_data 
      WHERE sync_status IS NULL OR sync_status = 'pending'
      ORDER BY recorded_date DESC
    `;
    
    try {
      const result = await this.dbService.executeSql(sql);
      const data: VitalDataRecord[] = [];
      
      for (let i = 0; i < result.rows.length; i++) {
        data.push(result.rows.item(i));
      }
      
      return data;
    } catch (error) {
      console.error('Error getting unsynced data:', error);
      return [];
    }
  }

  // 同期済みフラグの更新
  private async markAsSynced(id: number): Promise<void> {
    const sql = `
      UPDATE vital_data 
      SET sync_status = 'synced', synced_at = datetime('now')
      WHERE id = ?
    `;
    
    await this.dbService.executeSql(sql, [id]);
  }

  // 型の変換（日本語→API形式）
  private convertTypeToApiFormat(type: string): string {
    const typeMap: Record<string, string> = {
      '歩数': 'steps',
      '体重': 'weight',
      '体温': 'temperature',
      '血圧': 'bloodPressure',
      '心拍数': 'heartRate',
      '脈拍': 'pulse',
    };
    
    return typeMap[type] || type;
  }

  // 測定項目コード変換（新ER図対応）
  convertTypeToMeasurementCode(type: string, isManual: boolean = false): string {
    const codeMap: Record<string, string> = {
      // 新ER図対応コード
      '歩数': isManual ? '1001' : '1000', // 歩数（手入力）: 1001, 歩数（概算）: 1000
      '体重': '1100',
      '体脂肪率': '1101', // 体重と別コード
      '血圧': '1200',
      '心拍数': '1210',
      '体温': '1400',
      '脈拍': '1210', // 心拍数と同じコード（新ER図では別項目だが測定項目コードは同じ）
      
      // 英語名対応
      'steps': isManual ? '1001' : '1000',
      'weight': '1100',
      'bodyFat': '1101',
      'bloodPressure': '1200',
      'heartRate': '1210',
      'temperature': '1400',
      'pulse': '1210',
    };
    
    return codeMap[type] || '9999'; // 不明な項目は9999
  }

  // 測定項目コード→表示名変換（新ER図対応）
  convertMeasurementCodeToDisplayName(code: string): string {
    const nameMap: Record<string, string> = {
      '1000': '歩数（概算）',
      '1001': '歩数（手入力）',
      '1100': '体重',
      '1101': '体脂肪率',
      '1200': '血圧',
      '1210': '心拍数',
      '1400': '体温',
      '9999': '不明',
    };
    
    return nameMap[code] || code;
  }

  // 新ER図対応: 手入力フラグ判定
  isManualInput(source: string): boolean {
    return source === 'manual' || source === 'user_input';
  }

  // 新ER図対応: API送信時のコード変換
  convertForApiUpload(record: VitalDataRecord): {
    code: string;
    value1: number;
    value2: number | null;
    value3: number | null;
    intraday: boolean;
    source: string;
    device: string;
    deleted: boolean;
  } {
    const isManual = this.isManualInput(record.source || 'manual');
    const code = this.convertTypeToMeasurementCode(record.type, isManual);
    
    // value1/value2/value3構造に変換
    let value1 = record.value;
    let value2: number | null = null;
    let value3: number | null = null;
    
    // 血圧の場合は収縮期・拡張期を分離
    if (record.type === '血圧') {
      value1 = record.systolic || record.value;
      value2 = record.diastolic || null;
    }
    
    return {
      code,
      value1,
      value2,
      value3,
      intraday: false, // 日中データフラグ（将来拡張用）
      source: record.source || 'manual',
      device: 'smartphone', // デバイス情報
      deleted: false, // 削除フラグ
    };
  }

  // 新ER図対応: 表示時のコード→名称変換
  getDisplayNameWithCode(record: VitalDataRecord): string {
    const isManual = this.isManualInput(record.source || 'manual');
    const code = this.convertTypeToMeasurementCode(record.type, isManual);
    const displayName = this.convertMeasurementCodeToDisplayName(code);
    
    return `${displayName} (${code})`;
  }

  // タイプに応じた単位を取得
  private getUnitByType(type: string): string {
    switch (type) {
      case '歩数':
        return '歩';
      case '体重':
        return 'kg';
      case '体温':
        return '℃';
      case '血圧':
        return 'mmHg';
      case '心拍数':
        return 'bpm';
      case '脈拍':
        return 'bpm';
      default:
        return '';
    }
  }

  // データをUI表示用にフォーマット
  formatValueForDisplay(record: VitalDataRecord): string {
    if (record.type === '血圧' && record.systolic && record.diastolic) {
      return `${record.systolic}/${record.diastolic} ${record.unit}`;
    }
    
    const formattedValue = record.type === '歩数' 
      ? record.value.toLocaleString() 
      : record.value.toString();
    
    return `${formattedValue} ${record.unit}`;
  }

  // 既存のダミーデータ形式に変換（互換性のため）
  convertToLegacyFormat(records: VitalDataRecord[]): Array<{
    id: string;
    date: string;
    value: string;
  }> {
    return records.map(record => ({
      id: record.id?.toString() || '0',
      date: record.recorded_date,
      value: this.formatValueForDisplay(record),
    }));
  }

  // 新仕様対応: 1日の心拍数集計処理
  private async updateDailyHeartRateAggregation(date: string): Promise<void> {
    try {
      // 指定日の心拍数データを全て取得
      const heartRateData = await this.dbService.getVitalDataByTypeAndDate('心拍数', date);
      
      if (heartRateData.length === 0) {
        console.log(`No heart rate data found for date: ${date}`);
        return;
      }

      // 最小値・最大値を計算
      const values = heartRateData.map(record => record.value);
      const minValue = Math.min(...values);
      const maxValue = Math.max(...values);

      console.log(`Heart rate aggregation for ${date}: min=${minValue}, max=${maxValue}`);

      // 1日の心拍データテーブルに保存/更新
      await this.dbService.insertOrUpdateDailyHeartRate(date, minValue, maxValue);
      
      console.log(`Daily heart rate aggregation updated for ${date}`);
    } catch (error) {
      console.error('Error updating daily heart rate aggregation:', error);
      throw error;
    }
  }

  // 新仕様対応: 1日の心拍データ取得
  async getDailyHeartRate(date: string): Promise<any> {
    return await this.dbService.getDailyHeartRate(date);
  }

  // 新仕様対応: 期間別1日心拍データ取得
  async getDailyHeartRateByDateRange(startDate: string, endDate: string): Promise<any[]> {
    return await this.dbService.getDailyHeartRateByDateRange(startDate, endDate);
  }
}
<|MERGE_RESOLUTION|>--- conflicted
+++ resolved
@@ -1,607 +1,566 @@
-import { DatabaseService, VitalDataRecord } from './DatabaseService';
-import { MockHealthPlatformService } from './mockHealthPlatform';
-import AsyncStorage from '@react-native-async-storage/async-storage';
-import { apiClient } from './api/apiClient';
-
-export class VitalDataService {
-  private dbService: DatabaseService;
-  private healthPlatformService: MockHealthPlatformService;
-
-  constructor() {
-    this.dbService = DatabaseService.getInstance();
-    this.healthPlatformService = MockHealthPlatformService.getInstance();
-  }
-
-  async initializeService(): Promise<void> {
-    try {
-      await this.dbService.initDatabase();
-      await this.dbService.initializeDefaultTargets();
-      await this.healthPlatformService.initialize();
-      console.log('VitalDataService initialized successfully');
-    } catch (error) {
-      console.error('VitalDataService initialization failed:', error);
-      throw error;
-    }
-  }
-
-  // バイタルデータの追加
-  async addVitalData(type: string, value: number, date?: string, systolic?: number, diastolic?: number, source: string = 'manual'): Promise<number> {
-    const unit = this.getUnitByType(type);
-    const recordedDate = date || new Date().toISOString().split('T')[0];
-
-    const data: VitalDataRecord = {
-      type,
-      value,
-      unit,
-      systolic,
-      diastolic,
-      recorded_date: recordedDate,
-      source,
-    };
-
-    const insertId = await this.dbService.insertVitalData(data);
-
-    // 新仕様対応: 心拍数データの場合は1日集計処理を実行
-    if (type === '心拍数') {
-      await this.updateDailyHeartRateAggregation(recordedDate);
-    }
-
-    return insertId;
-  }
-
-  // タイプ別データ取得
-  async getVitalDataByType(type: string, limit?: number): Promise<VitalDataRecord[]> {
-    return await this.dbService.getVitalDataByType(type, limit);
-  }
-
-  // データ更新
-  async updateVitalData(id: number, value: number, systolic?: number, diastolic?: number): Promise<void> {
-    return await this.dbService.updateVitalData(id, value, systolic, diastolic);
-  }
-
-  // データ削除
-  async deleteVitalData(id: number): Promise<void> {
-    return await this.dbService.deleteVitalData(id);
-  }
-
-  // 目標値設定
-  async setTarget(type: string, targetValue: number): Promise<void> {
-    const unit = this.getUnitByType(type);
-    return await this.dbService.insertOrUpdateTarget(type, targetValue, unit);
-  }
-
-  // 目標値取得
-  async getTarget(type: string): Promise<any> {
-    return await this.dbService.getTarget(type);
-  }
-
-  // 達成率計算
-  async calculateAchievementRate(type: string): Promise<number | null> {
-    try {
-      const data = await this.getVitalDataByType(type, 1);
-      const target = await this.getTarget(type);
-
-      if (!data.length || !target) {
-        return null;
-      }
-
-      const latestValue = data[0].value;
-      const targetValue = target.target_value;
-
-      if (!targetValue || targetValue === 0) {
-        return null;
-      }
-
-      // 体重の場合は目標値に近いほど達成率が高くなるように計算
-      if (type === '体重') {
-        const allData = await this.getVitalDataByType(type);
-        if (allData.length < 2) return 100;
-
-        const initialValue = allData[allData.length - 1].value;
-        const initialDiff = Math.abs(initialValue - targetValue);
-        if (initialDiff === 0) return 100;
-
-        const currentDiff = Math.abs(latestValue - targetValue);
-        const achievementRate = Math.max(0, Math.min(100, (1 - currentDiff / initialDiff) * 100));
-        return Math.round(achievementRate);
-      }
-
-      // その他の場合は目標値に対する割合
-      const achievementRate = Math.min(100, (latestValue / targetValue) * 100);
-      return Math.round(achievementRate);
-    } catch (error) {
-      console.error('Error calculating achievement rate:', error);
-      return null;
-    }
-  }
-
-  // 期間別データ取得
-  async getVitalDataByPeriod(type: string, period: 'today' | 'week' | 'month' | 'all'): Promise<VitalDataRecord[]> {
-    const allData = await this.getVitalDataByType(type);
-    const now = new Date();
-
-    switch (period) {
-      case 'today':
-        const today = now.toISOString().split('T')[0];
-        return allData.filter(item => item.recorded_date === today);
-
-      case 'week':
-        const weekAgo = new Date(now.getTime() - 7 * 24 * 60 * 60 * 1000);
-        const weekAgoStr = weekAgo.toISOString().split('T')[0];
-        return allData.filter(item => item.recorded_date >= weekAgoStr);
-
-      case 'month':
-        const monthAgo = new Date(now.getTime() - 30 * 24 * 60 * 60 * 1000);
-        const monthAgoStr = monthAgo.toISOString().split('T')[0];
-        return allData.filter(item => item.recorded_date >= monthAgoStr);
-
-      case 'all':
-      default:
-        return allData;
-    }
-  }
-
-  // 統計データ取得
-  async getStatistics(type: string): Promise<{
-    count: number;
-    average: number;
-    min: number;
-    max: number;
-    latest: number | null;
-  }> {
-    const data = await this.getVitalDataByType(type);
-
-    if (data.length === 0) {
-      return {
-        count: 0,
-        average: 0,
-        min: 0,
-        max: 0,
-        latest: null,
-      };
-    }
-
-    const values = data.map(item => item.value);
-    const sum = values.reduce((acc, val) => acc + val, 0);
-
-    return {
-      count: data.length,
-      average: sum / data.length,
-      min: Math.min(...values),
-      max: Math.max(...values),
-      latest: data[0].value,
-    };
-  }
-
-  // ダミーデータの挿入（テスト用）- mockData.tsのデータを使用
-  async insertDummyData(): Promise<void> {
-<<<<<<< HEAD
-    const dummyData = [
-      // 歩数データ
-      { type: '歩数', value: 8456, date: '2025-07-02' },
-      { type: '歩数', value: 7890, date: '2025-07-01' },
-      { type: '歩数', value: 9123, date: '2025-06-30' },
-      
-      // 体重データ
-      { type: '体重', value: 65.2, date: '2025-07-02' },
-      { type: '体重', value: 65.5, date: '2025-07-01' },
-      { type: '体重', value: 65.4, date: '2025-06-30' },
-      
-      // 体温データ
-      { type: '体温', value: 36.5, date: '2025-07-02' },
-      { type: '体温', value: 36.6, date: '2025-07-01' },
-      { type: '体温', value: 36.4, date: '2025-06-30' },
-      
-      // 血圧データ
-      { type: '血圧', value: 120, date: '2025-07-02', systolic: 120, diastolic: 80 },
-      { type: '血圧', value: 122, date: '2025-07-01', systolic: 122, diastolic: 81 },
-      { type: '血圧', value: 118, date: '2025-06-30', systolic: 118, diastolic: 79 },
-      
-      // 心拍数データ
-      { type: '心拍数', value: 72, date: '2025-07-02' },
-      { type: '心拍数', value: 75, date: '2025-07-01' },
-      { type: '心拍数', value: 68, date: '2025-06-30' },
-      
-      // 脈拍データ
-      { type: '脈拍', value: 74, date: '2025-07-02' },
-      { type: '脈拍', value: 77, date: '2025-07-01' },
-      { type: '脈拍', value: 70, date: '2025-06-30' },
-      { type: '脈拍', value: 72, date: '2025-06-29' },
-      { type: '脈拍', value: 75, date: '2025-06-28' },
-      { type: '脈拍', value: 73, date: '2025-06-27' },
-      { type: '脈拍', value: 71, date: '2025-06-26' },
-      { type: '脈拍', value: 76, date: '2025-06-25' },
-      { type: '脈拍', value: 74, date: '2025-06-24' },
-      { type: '脈拍', value: 73, date: '2025-06-23' },
-    ];
-=======
-    // 既存のダミーデータをクリア（重複を避けるため）
-    try {
-      await this.dbService.executeSql('DELETE FROM vital_data WHERE source = ? OR source = ?', ['manual', 'healthkit']);
-      console.log('Existing dummy data cleared');
-    } catch (error) {
-      console.log('No existing data to clear or error clearing:', error);
-    }
-
-    // mockData.tsからデータをインポート
-    const { mockVitals } = await import('./api/mockData');
-    
-    // 型マッピング（API形式 → 日本語）
-    const typeMap: Record<string, string> = {
-      'steps': '歩数',
-      'weight': '体重',
-      'temperature': '体温',
-      'bloodPressure': '血圧',
-      'heartRate': '心拍数',
-      'pulse': '脈拍',
-    };
->>>>>>> ea7fba64
-
-    try {
-      for (const mockVital of mockVitals) {
-        const type = typeMap[mockVital.type];
-        if (!type) continue;
-
-        const date = mockVital.measuredAt.split('T')[0]; // ISO日付から日付部分を抽出
-        
-        // 血圧の場合はvalue2（拡張期血圧）も設定
-        const systolic = mockVital.type === 'bloodPressure' ? mockVital.value : undefined;
-        const diastolic = mockVital.type === 'bloodPressure' ? mockVital.value2 : undefined;
-        
-        await this.addVitalData(
-          type,
-          mockVital.value,
-          date,
-          systolic,
-          diastolic,
-          mockVital.source
-        );
-      }
-      console.log(`Mock data inserted successfully: ${mockVitals.length} records`);
-    } catch (error) {
-      console.error('Error inserting mock data:', error);
-      throw error;
-    }
-  }
-
-  // ヘルスプラットフォームからデータを同期
-  async syncHealthPlatformData(): Promise<void> {
-    try {
-      console.log('Starting health platform data sync...');
-      
-      // 過去7日間のデータを取得
-      const healthData = await this.healthPlatformService.fetchRecentHealthData(7);
-      
-      if (healthData.length === 0) {
-        console.log('No health platform data to sync');
-        return;
-      }
-
-      console.log(`Syncing ${healthData.length} health records...`);
-      
-      // データを変換してデータベースに保存
-      for (const item of healthData) {
-        const typeMap: Record<string, string> = {
-          steps: '歩数',
-          weight: '体重',
-          temperature: '体温',
-          bloodPressure: '血圧',
-          heartRate: '心拍数',
-        };
-
-        const type = typeMap[item.type];
-        if (!type) continue;
-
-        // 既存のデータをチェック（重複を避ける）
-        const existingData = await this.dbService.getVitalDataByTypeAndDate(
-          type,
-          item.measuredAt.split('T')[0]
-        );
-
-        if (existingData.length === 0) {
-          await this.addVitalData(
-            type,
-            item.value,
-            item.measuredAt.split('T')[0],
-            item.value2, // systolic for blood pressure
-            item.type === 'bloodPressure' ? item.value : undefined, // diastolic
-            item.source
-          );
-        }
-      }
-
-      console.log('Health platform sync completed');
-    } catch (error) {
-      console.error('Error syncing health platform data:', error);
-      throw error;
-    }
-  }
-
-  // ヘルスプラットフォームの連携状態を取得
-  async getHealthPlatformStatus(): Promise<{
-    healthKitEnabled: boolean;
-    googleFitEnabled: boolean;
-  }> {
-    const healthKitEnabled = await AsyncStorage.getItem('healthkit_enabled') === 'true';
-    const googleFitEnabled = await AsyncStorage.getItem('googlefit_enabled') === 'true';
-    
-    return {
-      healthKitEnabled,
-      googleFitEnabled,
-    };
-  }
-
-  // バイタルAWSへのデータアップロード（同期）
-  async uploadToVitalAWS(): Promise<void> {
-    try {
-      console.log('Starting sync to バイタルAWS...');
-      
-      // 未同期のデータを取得
-      const unsyncedData = await this.getUnsyncedVitalData();
-      
-      if (unsyncedData.length === 0) {
-        console.log('No unsynced data to upload');
-        return;
-      }
-
-      console.log(`Found ${unsyncedData.length} unsynced records`);
-      
-      // データをAPI形式に変換
-      const vitalsToUpload = unsyncedData.map(record => ({
-        type: this.convertTypeToApiFormat(record.type),
-        value: record.value,
-        value2: record.diastolic, // 血圧の下の値
-        unit: record.unit,
-        measuredAt: `${record.recorded_date}T00:00:00Z`,
-        source: record.source || 'manual',
-        localId: record.id,
-      }));
-
-      // バッチアップロード
-      const response = await apiClient.uploadVitalsBatch(vitalsToUpload);
-      
-      if (response.success) {
-        console.log(`Successfully uploaded ${response.data.uploadedCount} records to バイタルAWS`);
-        
-        // 同期済みフラグを更新
-        for (const record of unsyncedData) {
-          if (record.id) {
-            await this.markAsSynced(record.id);
-          }
-        }
-        
-        console.log('Sync status updated for all uploaded records');
-      } else {
-        console.error('Failed to upload to バイタルAWS:', response.error);
-        throw new Error(response.error || 'Upload failed');
-      }
-    } catch (error) {
-      console.error('Error uploading to バイタルAWS:', error);
-      throw error;
-    }
-  }
-
-  // 未同期データの取得
-  private async getUnsyncedVitalData(): Promise<VitalDataRecord[]> {
-    const sql = `
-      SELECT * FROM vital_data 
-      WHERE sync_status IS NULL OR sync_status = 'pending'
-      ORDER BY recorded_date DESC
-    `;
-    
-    try {
-      const result = await this.dbService.executeSql(sql);
-      const data: VitalDataRecord[] = [];
-      
-      for (let i = 0; i < result.rows.length; i++) {
-        data.push(result.rows.item(i));
-      }
-      
-      return data;
-    } catch (error) {
-      console.error('Error getting unsynced data:', error);
-      return [];
-    }
-  }
-
-  // 同期済みフラグの更新
-  private async markAsSynced(id: number): Promise<void> {
-    const sql = `
-      UPDATE vital_data 
-      SET sync_status = 'synced', synced_at = datetime('now')
-      WHERE id = ?
-    `;
-    
-    await this.dbService.executeSql(sql, [id]);
-  }
-
-  // 型の変換（日本語→API形式）
-  private convertTypeToApiFormat(type: string): string {
-    const typeMap: Record<string, string> = {
-      '歩数': 'steps',
-      '体重': 'weight',
-      '体温': 'temperature',
-      '血圧': 'bloodPressure',
-      '心拍数': 'heartRate',
-      '脈拍': 'pulse',
-    };
-    
-    return typeMap[type] || type;
-  }
-
-  // 測定項目コード変換（新ER図対応）
-  convertTypeToMeasurementCode(type: string, isManual: boolean = false): string {
-    const codeMap: Record<string, string> = {
-      // 新ER図対応コード
-      '歩数': isManual ? '1001' : '1000', // 歩数（手入力）: 1001, 歩数（概算）: 1000
-      '体重': '1100',
-      '体脂肪率': '1101', // 体重と別コード
-      '血圧': '1200',
-      '心拍数': '1210',
-      '体温': '1400',
-      '脈拍': '1210', // 心拍数と同じコード（新ER図では別項目だが測定項目コードは同じ）
-      
-      // 英語名対応
-      'steps': isManual ? '1001' : '1000',
-      'weight': '1100',
-      'bodyFat': '1101',
-      'bloodPressure': '1200',
-      'heartRate': '1210',
-      'temperature': '1400',
-      'pulse': '1210',
-    };
-    
-    return codeMap[type] || '9999'; // 不明な項目は9999
-  }
-
-  // 測定項目コード→表示名変換（新ER図対応）
-  convertMeasurementCodeToDisplayName(code: string): string {
-    const nameMap: Record<string, string> = {
-      '1000': '歩数（概算）',
-      '1001': '歩数（手入力）',
-      '1100': '体重',
-      '1101': '体脂肪率',
-      '1200': '血圧',
-      '1210': '心拍数',
-      '1400': '体温',
-      '9999': '不明',
-    };
-    
-    return nameMap[code] || code;
-  }
-
-  // 新ER図対応: 手入力フラグ判定
-  isManualInput(source: string): boolean {
-    return source === 'manual' || source === 'user_input';
-  }
-
-  // 新ER図対応: API送信時のコード変換
-  convertForApiUpload(record: VitalDataRecord): {
-    code: string;
-    value1: number;
-    value2: number | null;
-    value3: number | null;
-    intraday: boolean;
-    source: string;
-    device: string;
-    deleted: boolean;
-  } {
-    const isManual = this.isManualInput(record.source || 'manual');
-    const code = this.convertTypeToMeasurementCode(record.type, isManual);
-    
-    // value1/value2/value3構造に変換
-    let value1 = record.value;
-    let value2: number | null = null;
-    let value3: number | null = null;
-    
-    // 血圧の場合は収縮期・拡張期を分離
-    if (record.type === '血圧') {
-      value1 = record.systolic || record.value;
-      value2 = record.diastolic || null;
-    }
-    
-    return {
-      code,
-      value1,
-      value2,
-      value3,
-      intraday: false, // 日中データフラグ（将来拡張用）
-      source: record.source || 'manual',
-      device: 'smartphone', // デバイス情報
-      deleted: false, // 削除フラグ
-    };
-  }
-
-  // 新ER図対応: 表示時のコード→名称変換
-  getDisplayNameWithCode(record: VitalDataRecord): string {
-    const isManual = this.isManualInput(record.source || 'manual');
-    const code = this.convertTypeToMeasurementCode(record.type, isManual);
-    const displayName = this.convertMeasurementCodeToDisplayName(code);
-    
-    return `${displayName} (${code})`;
-  }
-
-  // タイプに応じた単位を取得
-  private getUnitByType(type: string): string {
-    switch (type) {
-      case '歩数':
-        return '歩';
-      case '体重':
-        return 'kg';
-      case '体温':
-        return '℃';
-      case '血圧':
-        return 'mmHg';
-      case '心拍数':
-        return 'bpm';
-      case '脈拍':
-        return 'bpm';
-      default:
-        return '';
-    }
-  }
-
-  // データをUI表示用にフォーマット
-  formatValueForDisplay(record: VitalDataRecord): string {
-    if (record.type === '血圧' && record.systolic && record.diastolic) {
-      return `${record.systolic}/${record.diastolic} ${record.unit}`;
-    }
-    
-    const formattedValue = record.type === '歩数' 
-      ? record.value.toLocaleString() 
-      : record.value.toString();
-    
-    return `${formattedValue} ${record.unit}`;
-  }
-
-  // 既存のダミーデータ形式に変換（互換性のため）
-  convertToLegacyFormat(records: VitalDataRecord[]): Array<{
-    id: string;
-    date: string;
-    value: string;
-  }> {
-    return records.map(record => ({
-      id: record.id?.toString() || '0',
-      date: record.recorded_date,
-      value: this.formatValueForDisplay(record),
-    }));
-  }
-
-  // 新仕様対応: 1日の心拍数集計処理
-  private async updateDailyHeartRateAggregation(date: string): Promise<void> {
-    try {
-      // 指定日の心拍数データを全て取得
-      const heartRateData = await this.dbService.getVitalDataByTypeAndDate('心拍数', date);
-      
-      if (heartRateData.length === 0) {
-        console.log(`No heart rate data found for date: ${date}`);
-        return;
-      }
-
-      // 最小値・最大値を計算
-      const values = heartRateData.map(record => record.value);
-      const minValue = Math.min(...values);
-      const maxValue = Math.max(...values);
-
-      console.log(`Heart rate aggregation for ${date}: min=${minValue}, max=${maxValue}`);
-
-      // 1日の心拍データテーブルに保存/更新
-      await this.dbService.insertOrUpdateDailyHeartRate(date, minValue, maxValue);
-      
-      console.log(`Daily heart rate aggregation updated for ${date}`);
-    } catch (error) {
-      console.error('Error updating daily heart rate aggregation:', error);
-      throw error;
-    }
-  }
-
-  // 新仕様対応: 1日の心拍データ取得
-  async getDailyHeartRate(date: string): Promise<any> {
-    return await this.dbService.getDailyHeartRate(date);
-  }
-
-  // 新仕様対応: 期間別1日心拍データ取得
-  async getDailyHeartRateByDateRange(startDate: string, endDate: string): Promise<any[]> {
-    return await this.dbService.getDailyHeartRateByDateRange(startDate, endDate);
-  }
-}
+import { DatabaseService, VitalDataRecord } from './DatabaseService';
+import { MockHealthPlatformService } from './mockHealthPlatform';
+import AsyncStorage from '@react-native-async-storage/async-storage';
+import { apiClient } from './api/apiClient';
+
+export class VitalDataService {
+  private dbService: DatabaseService;
+  private healthPlatformService: MockHealthPlatformService;
+
+  constructor() {
+    this.dbService = DatabaseService.getInstance();
+    this.healthPlatformService = MockHealthPlatformService.getInstance();
+  }
+
+  async initializeService(): Promise<void> {
+    try {
+      await this.dbService.initDatabase();
+      await this.dbService.initializeDefaultTargets();
+      await this.healthPlatformService.initialize();
+      console.log('VitalDataService initialized successfully');
+    } catch (error) {
+      console.error('VitalDataService initialization failed:', error);
+      throw error;
+    }
+  }
+
+  // バイタルデータの追加
+  async addVitalData(type: string, value: number, date?: string, systolic?: number, diastolic?: number, source: string = 'manual'): Promise<number> {
+    const unit = this.getUnitByType(type);
+    const recordedDate = date || new Date().toISOString().split('T')[0];
+
+    const data: VitalDataRecord = {
+      type,
+      value,
+      unit,
+      systolic,
+      diastolic,
+      recorded_date: recordedDate,
+      source,
+    };
+
+    const insertId = await this.dbService.insertVitalData(data);
+
+    // 新仕様対応: 心拍数データの場合は1日集計処理を実行
+    if (type === '心拍数') {
+      await this.updateDailyHeartRateAggregation(recordedDate);
+    }
+
+    return insertId;
+  }
+
+  // タイプ別データ取得
+  async getVitalDataByType(type: string, limit?: number): Promise<VitalDataRecord[]> {
+    return await this.dbService.getVitalDataByType(type, limit);
+  }
+
+  // データ更新
+  async updateVitalData(id: number, value: number, systolic?: number, diastolic?: number): Promise<void> {
+    return await this.dbService.updateVitalData(id, value, systolic, diastolic);
+  }
+
+  // データ削除
+  async deleteVitalData(id: number): Promise<void> {
+    return await this.dbService.deleteVitalData(id);
+  }
+
+  // 目標値設定
+  async setTarget(type: string, targetValue: number): Promise<void> {
+    const unit = this.getUnitByType(type);
+    return await this.dbService.insertOrUpdateTarget(type, targetValue, unit);
+  }
+
+  // 目標値取得
+  async getTarget(type: string): Promise<any> {
+    return await this.dbService.getTarget(type);
+  }
+
+  // 達成率計算
+  async calculateAchievementRate(type: string): Promise<number | null> {
+    try {
+      const data = await this.getVitalDataByType(type, 1);
+      const target = await this.getTarget(type);
+
+      if (!data.length || !target) {
+        return null;
+      }
+
+      const latestValue = data[0].value;
+      const targetValue = target.target_value;
+
+      if (!targetValue || targetValue === 0) {
+        return null;
+      }
+
+      // 体重の場合は目標値に近いほど達成率が高くなるように計算
+      if (type === '体重') {
+        const allData = await this.getVitalDataByType(type);
+        if (allData.length < 2) return 100;
+
+        const initialValue = allData[allData.length - 1].value;
+        const initialDiff = Math.abs(initialValue - targetValue);
+        if (initialDiff === 0) return 100;
+
+        const currentDiff = Math.abs(latestValue - targetValue);
+        const achievementRate = Math.max(0, Math.min(100, (1 - currentDiff / initialDiff) * 100));
+        return Math.round(achievementRate);
+      }
+
+      // その他の場合は目標値に対する割合
+      const achievementRate = Math.min(100, (latestValue / targetValue) * 100);
+      return Math.round(achievementRate);
+    } catch (error) {
+      console.error('Error calculating achievement rate:', error);
+      return null;
+    }
+  }
+
+  // 期間別データ取得
+  async getVitalDataByPeriod(type: string, period: 'today' | 'week' | 'month' | 'all'): Promise<VitalDataRecord[]> {
+    const allData = await this.getVitalDataByType(type);
+    const now = new Date();
+
+    switch (period) {
+      case 'today':
+        const today = now.toISOString().split('T')[0];
+        return allData.filter(item => item.recorded_date === today);
+
+      case 'week':
+        const weekAgo = new Date(now.getTime() - 7 * 24 * 60 * 60 * 1000);
+        const weekAgoStr = weekAgo.toISOString().split('T')[0];
+        return allData.filter(item => item.recorded_date >= weekAgoStr);
+
+      case 'month':
+        const monthAgo = new Date(now.getTime() - 30 * 24 * 60 * 60 * 1000);
+        const monthAgoStr = monthAgo.toISOString().split('T')[0];
+        return allData.filter(item => item.recorded_date >= monthAgoStr);
+
+      case 'all':
+      default:
+        return allData;
+    }
+  }
+
+  // 統計データ取得
+  async getStatistics(type: string): Promise<{
+    count: number;
+    average: number;
+    min: number;
+    max: number;
+    latest: number | null;
+  }> {
+    const data = await this.getVitalDataByType(type);
+
+    if (data.length === 0) {
+      return {
+        count: 0,
+        average: 0,
+        min: 0,
+        max: 0,
+        latest: null,
+      };
+    }
+
+    const values = data.map(item => item.value);
+    const sum = values.reduce((acc, val) => acc + val, 0);
+
+    return {
+      count: data.length,
+      average: sum / data.length,
+      min: Math.min(...values),
+      max: Math.max(...values),
+      latest: data[0].value,
+    };
+  }
+
+  // ダミーデータの挿入（テスト用）- mockData.tsのデータを使用
+  async insertDummyData(): Promise<void> {
+    // 既存のダミーデータをクリア（重複を避けるため）
+    try {
+      await this.dbService.executeSql('DELETE FROM vital_data WHERE source = ? OR source = ?', ['manual', 'healthkit']);
+      console.log('Existing dummy data cleared');
+    } catch (error) {
+      console.log('No existing data to clear or error clearing:', error);
+    }
+
+    // mockData.tsからデータをインポート
+    const { mockVitals } = await import('./api/mockData');
+    
+    // 型マッピング（API形式 → 日本語）
+    const typeMap: Record<string, string> = {
+      'steps': '歩数',
+      'weight': '体重',
+      'temperature': '体温',
+      'bloodPressure': '血圧',
+      'heartRate': '心拍数',
+      'pulse': '脈拍',
+    };
+
+    try {
+      for (const mockVital of mockVitals) {
+        const type = typeMap[mockVital.type];
+        if (!type) continue;
+
+        const date = mockVital.measuredAt.split('T')[0]; // ISO日付から日付部分を抽出
+        
+        // 血圧の場合はvalue2（拡張期血圧）も設定
+        const systolic = mockVital.type === 'bloodPressure' ? mockVital.value : undefined;
+        const diastolic = mockVital.type === 'bloodPressure' ? mockVital.value2 : undefined;
+        
+        await this.addVitalData(
+          type,
+          mockVital.value,
+          date,
+          systolic,
+          diastolic,
+          mockVital.source
+        );
+      }
+      console.log(`Mock data inserted successfully: ${mockVitals.length} records`);
+    } catch (error) {
+      console.error('Error inserting mock data:', error);
+      throw error;
+    }
+  }
+
+  // ヘルスプラットフォームからデータを同期
+  async syncHealthPlatformData(): Promise<void> {
+    try {
+      console.log('Starting health platform data sync...');
+      
+      // 過去7日間のデータを取得
+      const healthData = await this.healthPlatformService.fetchRecentHealthData(7);
+      
+      if (healthData.length === 0) {
+        console.log('No health platform data to sync');
+        return;
+      }
+
+      console.log(`Syncing ${healthData.length} health records...`);
+      
+      // データを変換してデータベースに保存
+      for (const item of healthData) {
+        const typeMap: Record<string, string> = {
+          steps: '歩数',
+          weight: '体重',
+          temperature: '体温',
+          bloodPressure: '血圧',
+          heartRate: '心拍数',
+        };
+
+        const type = typeMap[item.type];
+        if (!type) continue;
+
+        // 既存のデータをチェック（重複を避ける）
+        const existingData = await this.dbService.getVitalDataByTypeAndDate(
+          type,
+          item.measuredAt.split('T')[0]
+        );
+
+        if (existingData.length === 0) {
+          await this.addVitalData(
+            type,
+            item.value,
+            item.measuredAt.split('T')[0],
+            item.value2, // systolic for blood pressure
+            item.type === 'bloodPressure' ? item.value : undefined, // diastolic
+            item.source
+          );
+        }
+      }
+
+      console.log('Health platform sync completed');
+    } catch (error) {
+      console.error('Error syncing health platform data:', error);
+      throw error;
+    }
+  }
+
+  // ヘルスプラットフォームの連携状態を取得
+  async getHealthPlatformStatus(): Promise<{
+    healthKitEnabled: boolean;
+    googleFitEnabled: boolean;
+  }> {
+    const healthKitEnabled = await AsyncStorage.getItem('healthkit_enabled') === 'true';
+    const googleFitEnabled = await AsyncStorage.getItem('googlefit_enabled') === 'true';
+    
+    return {
+      healthKitEnabled,
+      googleFitEnabled,
+    };
+  }
+
+  // バイタルAWSへのデータアップロード（同期）
+  async uploadToVitalAWS(): Promise<void> {
+    try {
+      console.log('Starting sync to バイタルAWS...');
+      
+      // 未同期のデータを取得
+      const unsyncedData = await this.getUnsyncedVitalData();
+      
+      if (unsyncedData.length === 0) {
+        console.log('No unsynced data to upload');
+        return;
+      }
+
+      console.log(`Found ${unsyncedData.length} unsynced records`);
+      
+      // データをAPI形式に変換
+      const vitalsToUpload = unsyncedData.map(record => ({
+        type: this.convertTypeToApiFormat(record.type),
+        value: record.value,
+        value2: record.diastolic, // 血圧の下の値
+        unit: record.unit,
+        measuredAt: `${record.recorded_date}T00:00:00Z`,
+        source: record.source || 'manual',
+        localId: record.id,
+      }));
+
+      // バッチアップロード
+      const response = await apiClient.uploadVitalsBatch(vitalsToUpload);
+      
+      if (response.success) {
+        console.log(`Successfully uploaded ${response.data.uploadedCount} records to バイタルAWS`);
+        
+        // 同期済みフラグを更新
+        for (const record of unsyncedData) {
+          if (record.id) {
+            await this.markAsSynced(record.id);
+          }
+        }
+        
+        console.log('Sync status updated for all uploaded records');
+      } else {
+        console.error('Failed to upload to バイタルAWS:', response.error);
+        throw new Error(response.error || 'Upload failed');
+      }
+    } catch (error) {
+      console.error('Error uploading to バイタルAWS:', error);
+      throw error;
+    }
+  }
+
+  // 未同期データの取得
+  private async getUnsyncedVitalData(): Promise<VitalDataRecord[]> {
+    const sql = `
+      SELECT * FROM vital_data 
+      WHERE sync_status IS NULL OR sync_status = 'pending'
+      ORDER BY recorded_date DESC
+    `;
+    
+    try {
+      const result = await this.dbService.executeSql(sql);
+      const data: VitalDataRecord[] = [];
+      
+      for (let i = 0; i < result.rows.length; i++) {
+        data.push(result.rows.item(i));
+      }
+      
+      return data;
+    } catch (error) {
+      console.error('Error getting unsynced data:', error);
+      return [];
+    }
+  }
+
+  // 同期済みフラグの更新
+  private async markAsSynced(id: number): Promise<void> {
+    const sql = `
+      UPDATE vital_data 
+      SET sync_status = 'synced', synced_at = datetime('now')
+      WHERE id = ?
+    `;
+    
+    await this.dbService.executeSql(sql, [id]);
+  }
+
+  // 型の変換（日本語→API形式）
+  private convertTypeToApiFormat(type: string): string {
+    const typeMap: Record<string, string> = {
+      '歩数': 'steps',
+      '体重': 'weight',
+      '体温': 'temperature',
+      '血圧': 'bloodPressure',
+      '心拍数': 'heartRate',
+      '脈拍': 'pulse',
+    };
+    
+    return typeMap[type] || type;
+  }
+
+  // 測定項目コード変換（新ER図対応）
+  convertTypeToMeasurementCode(type: string, isManual: boolean = false): string {
+    const codeMap: Record<string, string> = {
+      // 新ER図対応コード
+      '歩数': isManual ? '1001' : '1000', // 歩数（手入力）: 1001, 歩数（概算）: 1000
+      '体重': '1100',
+      '体脂肪率': '1101', // 体重と別コード
+      '血圧': '1200',
+      '心拍数': '1210',
+      '体温': '1400',
+      '脈拍': '1210', // 心拍数と同じコード（新ER図では別項目だが測定項目コードは同じ）
+      
+      // 英語名対応
+      'steps': isManual ? '1001' : '1000',
+      'weight': '1100',
+      'bodyFat': '1101',
+      'bloodPressure': '1200',
+      'heartRate': '1210',
+      'temperature': '1400',
+      'pulse': '1210',
+    };
+    
+    return codeMap[type] || '9999'; // 不明な項目は9999
+  }
+
+  // 測定項目コード→表示名変換（新ER図対応）
+  convertMeasurementCodeToDisplayName(code: string): string {
+    const nameMap: Record<string, string> = {
+      '1000': '歩数（概算）',
+      '1001': '歩数（手入力）',
+      '1100': '体重',
+      '1101': '体脂肪率',
+      '1200': '血圧',
+      '1210': '心拍数',
+      '1400': '体温',
+      '9999': '不明',
+    };
+    
+    return nameMap[code] || code;
+  }
+
+  // 新ER図対応: 手入力フラグ判定
+  isManualInput(source: string): boolean {
+    return source === 'manual' || source === 'user_input';
+  }
+
+  // 新ER図対応: API送信時のコード変換
+  convertForApiUpload(record: VitalDataRecord): {
+    code: string;
+    value1: number;
+    value2: number | null;
+    value3: number | null;
+    intraday: boolean;
+    source: string;
+    device: string;
+    deleted: boolean;
+  } {
+    const isManual = this.isManualInput(record.source || 'manual');
+    const code = this.convertTypeToMeasurementCode(record.type, isManual);
+    
+    // value1/value2/value3構造に変換
+    let value1 = record.value;
+    let value2: number | null = null;
+    let value3: number | null = null;
+    
+    // 血圧の場合は収縮期・拡張期を分離
+    if (record.type === '血圧') {
+      value1 = record.systolic || record.value;
+      value2 = record.diastolic || null;
+    }
+    
+    return {
+      code,
+      value1,
+      value2,
+      value3,
+      intraday: false, // 日中データフラグ（将来拡張用）
+      source: record.source || 'manual',
+      device: 'smartphone', // デバイス情報
+      deleted: false, // 削除フラグ
+    };
+  }
+
+  // 新ER図対応: 表示時のコード→名称変換
+  getDisplayNameWithCode(record: VitalDataRecord): string {
+    const isManual = this.isManualInput(record.source || 'manual');
+    const code = this.convertTypeToMeasurementCode(record.type, isManual);
+    const displayName = this.convertMeasurementCodeToDisplayName(code);
+    
+    return `${displayName} (${code})`;
+  }
+
+  // タイプに応じた単位を取得
+  private getUnitByType(type: string): string {
+    switch (type) {
+      case '歩数':
+        return '歩';
+      case '体重':
+        return 'kg';
+      case '体温':
+        return '℃';
+      case '血圧':
+        return 'mmHg';
+      case '心拍数':
+        return 'bpm';
+      case '脈拍':
+        return 'bpm';
+      default:
+        return '';
+    }
+  }
+
+  // データをUI表示用にフォーマット
+  formatValueForDisplay(record: VitalDataRecord): string {
+    if (record.type === '血圧' && record.systolic && record.diastolic) {
+      return `${record.systolic}/${record.diastolic} ${record.unit}`;
+    }
+    
+    const formattedValue = record.type === '歩数' 
+      ? record.value.toLocaleString() 
+      : record.value.toString();
+    
+    return `${formattedValue} ${record.unit}`;
+  }
+
+  // 既存のダミーデータ形式に変換（互換性のため）
+  convertToLegacyFormat(records: VitalDataRecord[]): Array<{
+    id: string;
+    date: string;
+    value: string;
+  }> {
+    return records.map(record => ({
+      id: record.id?.toString() || '0',
+      date: record.recorded_date,
+      value: this.formatValueForDisplay(record),
+    }));
+  }
+
+  // 新仕様対応: 1日の心拍数集計処理
+  private async updateDailyHeartRateAggregation(date: string): Promise<void> {
+    try {
+      // 指定日の心拍数データを全て取得
+      const heartRateData = await this.dbService.getVitalDataByTypeAndDate('心拍数', date);
+      
+      if (heartRateData.length === 0) {
+        console.log(`No heart rate data found for date: ${date}`);
+        return;
+      }
+
+      // 最小値・最大値を計算
+      const values = heartRateData.map(record => record.value);
+      const minValue = Math.min(...values);
+      const maxValue = Math.max(...values);
+
+      console.log(`Heart rate aggregation for ${date}: min=${minValue}, max=${maxValue}`);
+
+      // 1日の心拍データテーブルに保存/更新
+      await this.dbService.insertOrUpdateDailyHeartRate(date, minValue, maxValue);
+      
+      console.log(`Daily heart rate aggregation updated for ${date}`);
+    } catch (error) {
+      console.error('Error updating daily heart rate aggregation:', error);
+      throw error;
+    }
+  }
+
+  // 新仕様対応: 1日の心拍データ取得
+  async getDailyHeartRate(date: string): Promise<any> {
+    return await this.dbService.getDailyHeartRate(date);
+  }
+
+  // 新仕様対応: 期間別1日心拍データ取得
+  async getDailyHeartRateByDateRange(startDate: string, endDate: string): Promise<any[]> {
+    return await this.dbService.getDailyHeartRateByDateRange(startDate, endDate);
+  }
+}