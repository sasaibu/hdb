import React, {useState, useEffect} from 'react';
import {
  View,
  Text,
  StyleSheet,
  ScrollView,
  TouchableOpacity,
  Alert,
  FlatList,
  Image,
  ActivityIndicator,
  Dimensions,
} from 'react-native';
import Icon from 'react-native-vector-icons/MaterialIcons';
import {DrawerNavigationProp} from '@react-navigation/drawer';
import {CompositeNavigationProp} from '@react-navigation/native';
import {StackNavigationProp} from '@react-navigation/stack';
import {
  MainDrawerParamList,
  RootStackParamList,
} from '../navigation/AppNavigator';
import {apiClient} from '../services/api/apiClient';
<<<<<<< HEAD
=======
import {VitalDataService} from '../services/VitalDataService';
>>>>>>> ea7fba64
import theme from '../styles/theme';

const {width} = Dimensions.get('window');

type HomeScreenNavigationProp = CompositeNavigationProp<
  DrawerNavigationProp<MainDrawerParamList, 'Home'>,
  StackNavigationProp<RootStackParamList>
>;

interface Props {
  navigation: HomeScreenNavigationProp;
}

interface DashboardCardProps {
  title: string;
  value: string;
  unit: string;
  color: string;
  icon: string;
  onPress: () => void;
}

interface RankingData {
  rank: number;
  name: string;
  avatar: string;
  steps: number;
}

function DashboardCard({title, value, unit, color, icon, onPress}: DashboardCardProps) {
  return (
    <TouchableOpacity style={[styles.card, {borderLeftColor: color}]} onPress={onPress}>
      <View style={styles.cardHeader}>
        <View style={[styles.cardIcon, {backgroundColor: color + '20'}]}>
<<<<<<< HEAD
          <Text style={[styles.cardIconText, {color}]}>{icon}</Text>
=======
          <Icon name={icon} size={20} color={color} />
>>>>>>> ea7fba64
        </View>
        <Text style={styles.cardTitle}>{title}</Text>
      </View>
      <View style={styles.cardContent}>
        <Text style={[styles.cardValue, {color}]}>{value}</Text>
        <Text style={styles.cardUnit}>{unit}</Text>
      </View>
    </TouchableOpacity>
  );
}

function WelcomeHeader() {
  const currentHour = new Date().getHours();
  let greeting = 'おはようございます';
  let greetingIcon = '🌅';
  
  if (currentHour >= 12 && currentHour < 18) {
    greeting = 'こんにちは';
    greetingIcon = '☀️';
  } else if (currentHour >= 18) {
    greeting = 'こんばんは';
    greetingIcon = '🌙';
  }

  return (
    <View style={styles.header}>
      <View style={styles.headerContent}>
        <View style={styles.greetingContainer}>
          <Text style={styles.greetingIcon}>{greetingIcon}</Text>
          <Text style={styles.welcomeText}>{greeting}</Text>
        </View>
        <Text style={styles.dateText}>
          {new Date().toLocaleDateString('ja-JP', {
            year: 'numeric',
            month: 'long',
            day: 'numeric',
            weekday: 'long'
          })}
        </Text>
      </View>
    </View>
  );
}

function QuickStats({vitalSummary}: {vitalSummary: any}) {
  if (!vitalSummary) return null;

  return (
    <View style={styles.quickStatsContainer}>
      <Text style={styles.quickStatsTitle}>今日の健康状況 💪</Text>
      <View style={styles.quickStatsGrid}>
        <View style={styles.quickStatItem}>
          <Text style={styles.quickStatValue}>{vitalSummary?.steps?.today?.toLocaleString() || '0'}</Text>
          <Text style={styles.quickStatLabel}>歩数</Text>
        </View>
        <View style={styles.quickStatItem}>
          <Text style={styles.quickStatValue}>{vitalSummary?.weight?.latest?.toFixed(1) || '--'}</Text>
          <Text style={styles.quickStatLabel}>体重 (kg)</Text>
        </View>
        <View style={styles.quickStatItem}>
          <Text style={styles.quickStatValue}>{vitalSummary?.heartRate?.latest || '--'}</Text>
          <Text style={styles.quickStatLabel}>心拍数</Text>
        </View>
      </View>
    </View>
  );
}

export default function HomeScreen({navigation}: Props) {
  const [rankingData, setRankingData] = useState<RankingData[]>([]);
  const [loading, setLoading] = useState(true);
  const [vitalSummary, setVitalSummary] = useState<any>(null);

  useEffect(() => {
    const fetchData = async () => {
      setLoading(true);
      try {
        // ランキングデータとバイタルサマリーを並行で取得
        const [rankingResponse, summaryResponse] = await Promise.all([
          apiClient.getRankings('steps'),
          apiClient.getVitalSummary(),
        ]);

        // ランキングデータの処理
        if (rankingResponse.success && rankingResponse.data) {
          const formattedData: RankingData[] = rankingResponse.data.map((item: any) => ({
            rank: item.rank,
            name: item.displayName,
            avatar: `https://randomuser.me/api/portraits/${
              item.rank % 2 === 0 ? 'women' : 'men'
            }/${item.rank}.jpg`,
            steps: item.steps,
          }));
          setRankingData(formattedData);
        }

        // バイタルサマリーの処理
        if (summaryResponse.success && summaryResponse.data) {
          setVitalSummary(summaryResponse.data);
        }
      } catch (error) {
        console.error('Failed to fetch data:', error);
      } finally {
        setLoading(false);
      }
    };

    fetchData();
  }, []);

  const handleCardPress = (type: string) => {
    navigation.navigate('VitalData', {title: type});
  };

  const handleWebViewDemo = () => {
    navigation.navigate('WebView', {
      url: 'https://yahoo.co.jp',
      title: 'Yahoo! JAPAN',
    });
  };

  const renderRankingItem = ({item}: {item: RankingData}) => (
    <View style={styles.rankingItemContainer}>
      <View style={[styles.rankingRankBadge, {
        backgroundColor: item.rank <= 3 ? theme.colors.accent[400] : theme.colors.gray[200]
      }]}>
        <Text style={[styles.rankingRank, {
          color: item.rank <= 3 ? theme.colors.text.inverse : theme.colors.text.secondary
        }]}>{item.rank}</Text>
      </View>
      <Image source={{uri: item.avatar}} style={styles.rankingAvatar} />
      <View style={styles.rankingUserInfo}>
        <Text style={styles.rankingName}>{item.name}</Text>
      </View>
      <View style={styles.rankingStepsContainer}>
        <Text style={styles.rankingSteps}>{item.steps.toLocaleString()}</Text>
        <Text style={styles.rankingStepsUnit}>歩</Text>
      </View>
    </View>
  );

  const vitalCards = [
    {
      title: '歩数',
      value: vitalSummary?.steps?.today?.toLocaleString() || '---',
      unit: '歩',
      color: theme.health.vitals.steps,
<<<<<<< HEAD
      icon: '👟',
=======
      icon: 'directions-walk',
>>>>>>> ea7fba64
    },
    {
      title: '体重',
      value: vitalSummary?.weight?.latest?.toFixed(1) || '---',
      unit: 'kg',
      color: theme.health.vitals.weight,
<<<<<<< HEAD
      icon: '⚖️',
=======
      icon: 'monitor-weight',
>>>>>>> ea7fba64
    },
    {
      title: '体温',
      value: vitalSummary?.temperature?.latest?.toFixed(1) || '---',
      unit: '℃',
      color: theme.health.vitals.temperature,
<<<<<<< HEAD
      icon: '🌡️',
=======
      icon: 'thermostat',
>>>>>>> ea7fba64
    },
    {
      title: '血圧',
      value: vitalSummary?.bloodPressure?.latestSystolic
        ? `${vitalSummary.bloodPressure.latestSystolic}/${vitalSummary.bloodPressure.latestDiastolic}`
        : '---',
      unit: 'mmHg',
      color: theme.health.vitals.bloodPressure,
<<<<<<< HEAD
      icon: '💓',
=======
      icon: 'favorite',
>>>>>>> ea7fba64
    },
    {
      title: '心拍数',
      value: vitalSummary?.heartRate?.latest?.toString() || '---',
      unit: 'bpm',
      color: theme.health.vitals.heartRate,
<<<<<<< HEAD
      icon: '💗',
=======
      icon: 'monitor-heart',
>>>>>>> ea7fba64
    },
  ];

  return (
    <ScrollView style={styles.container} showsVerticalScrollIndicator={false}>
      <WelcomeHeader />
      
      <QuickStats vitalSummary={vitalSummary} />

      <View style={styles.section}>
        <Text style={styles.sectionTitle}>バイタルデータ 📊</Text>
        <View style={styles.dashboardGrid}>
          {vitalCards.map((card, index) => (
            <DashboardCard
              key={index}
              title={card.title}
              value={card.value}
              unit={card.unit}
              color={card.color}
              icon={card.icon}
              onPress={() => handleCardPress(card.title)}
            />
          ))}
        </View>
      </View>

      <View style={styles.section}>
        <Text style={styles.sectionTitle}>歩数ランキング 🏆</Text>
        <View style={styles.rankingContainer}>
          {loading ? (
            <View style={styles.loadingContainer}>
              <ActivityIndicator size="large" color={theme.colors.primary[500]} />
              <Text style={styles.loadingText}>ランキングを読み込み中...</Text>
            </View>
          ) : (
            <FlatList
              data={rankingData}
              renderItem={renderRankingItem}
              keyExtractor={item => item.rank.toString()}
              scrollEnabled={false}
              showsVerticalScrollIndicator={false}
            />
          )}
        </View>
      </View>

      <View style={styles.section}>
        <Text style={styles.sectionTitle}>お知らせ 📢</Text>
        <View style={styles.notificationCard}>
          <View style={styles.notificationHeader}>
            <Text style={styles.notificationIcon}>🔧</Text>
            <Text style={styles.notificationTitle}>システムメンテナンス</Text>
          </View>
          <Text style={styles.notificationText}>
            本日23:00〜翌1:00の間、システムメンテナンスを実施いたします。
            ご利用の皆様にはご不便をおかけいたしますが、ご理解のほどよろしくお願いいたします。
          </Text>
          <Text style={styles.notificationDate}>📅 2025-06-23</Text>
        </View>
      </View>

      <View style={styles.section}>
        <Text style={styles.sectionTitle}>クイックアクション ⚡</Text>
        <TouchableOpacity
          style={styles.actionButton}
          onPress={handleWebViewDemo}>
          <Text style={styles.actionButtonIcon}>🌐</Text>
          <Text style={styles.actionButtonText}>Yahoo! を開く</Text>
        </TouchableOpacity>
      </View>

      <View style={styles.bottomSpacer} />
    </ScrollView>
  );
}

const styles = StyleSheet.create({
  container: {
    flex: 1,
    backgroundColor: theme.colors.background.secondary,
  },
  header: {
    paddingTop: 50,
    paddingBottom: 30,
    paddingHorizontal: 20,
  },
  headerContent: {
    alignItems: 'flex-start',
  },
  greetingContainer: {
    flexDirection: 'row',
    alignItems: 'center',
    marginBottom: 8,
  },
  greetingIcon: {
    fontSize: 24,
    marginRight: 8,
  },
  welcomeText: {
    fontSize: 28,
    fontWeight: 'bold',
    color: theme.colors.primary[500],
  },
  dateText: {
    fontSize: 16,
    color: theme.colors.text.inverse,
    opacity: 0.9,
  },
  quickStatsContainer: {
    margin: 16,
    backgroundColor: theme.colors.background.primary,
    borderRadius: theme.borderRadius.xl,
    padding: 20,
    ...theme.shadow.md,
  },
  quickStatsTitle: {
    fontSize: 18,
    fontWeight: '600',
    color: theme.colors.text.primary,
    marginBottom: 16,
    textAlign: 'center',
  },
  quickStatsGrid: {
    flexDirection: 'row',
    justifyContent: 'space-around',
  },
  quickStatItem: {
    alignItems: 'center',
  },
  quickStatValue: {
    fontSize: 24,
    fontWeight: 'bold',
    color: theme.colors.primary[600],
    marginBottom: 4,
  },
  quickStatLabel: {
    fontSize: 12,
    color: theme.colors.text.secondary,
  },
  section: {
    paddingHorizontal: 16,
    paddingVertical: 12,
  },
  sectionTitle: {
    fontSize: 20,
    fontWeight: 'bold',
    color: theme.colors.text.primary,
    marginBottom: 16,
  },
  dashboardGrid: {
    gap: 12,
  },
  card: {
    backgroundColor: theme.colors.background.primary,
    borderRadius: theme.borderRadius.xl,
    padding: 20,
    marginBottom: 12,
    borderLeftWidth: 4,
    ...theme.shadow.md,
  },
  cardHeader: {
    flexDirection: 'row',
    alignItems: 'center',
    marginBottom: 12,
  },
  cardIcon: {
    width: 40,
    height: 40,
    borderRadius: 20,
    justifyContent: 'center',
    alignItems: 'center',
    marginRight: 12,
  },
  cardIconText: {
    fontSize: 18,
  },
  cardTitle: {
    fontSize: 16,
    fontWeight: '500',
    color: theme.colors.text.secondary,
  },
  cardContent: {
    flexDirection: 'row',
    alignItems: 'baseline',
  },
  cardValue: {
    fontSize: 28,
    fontWeight: 'bold',
  },
  cardUnit: {
    fontSize: 16,
    color: theme.colors.text.tertiary,
    marginLeft: 8,
  },
  rankingContainer: {
    backgroundColor: theme.colors.background.primary,
    borderRadius: theme.borderRadius.xl,
    padding: 20,
    ...theme.shadow.md,
    minHeight: 120,
  },
  loadingContainer: {
    alignItems: 'center',
    justifyContent: 'center',
    paddingVertical: 20,
  },
  loadingText: {
    marginTop: 12,
    fontSize: 14,
    color: theme.colors.text.secondary,
  },
  rankingItemContainer: {
    flexDirection: 'row',
    alignItems: 'center',
    paddingVertical: 12,
    borderBottomWidth: 1,
    borderBottomColor: theme.colors.border.light,
  },
  rankingRankBadge: {
    width: 32,
    height: 32,
    borderRadius: 16,
    justifyContent: 'center',
    alignItems: 'center',
    marginRight: 12,
  },
  rankingRank: {
    fontSize: 14,
    fontWeight: 'bold',
  },
  rankingAvatar: {
    width: 44,
    height: 44,
    borderRadius: 22,
    marginRight: 12,
    borderWidth: 2,
    borderColor: theme.colors.primary[200],
  },
  rankingUserInfo: {
    flex: 1,
  },
  rankingName: {
    fontSize: 16,
    fontWeight: '600',
    color: theme.colors.text.primary,
  },
  rankingStepsContainer: {
    alignItems: 'flex-end',
  },
  rankingSteps: {
    fontSize: 18,
    fontWeight: 'bold',
    color: theme.colors.primary[600],
  },
  rankingStepsUnit: {
    fontSize: 12,
    color: theme.colors.text.secondary,
  },
  notificationCard: {
    backgroundColor: theme.colors.background.primary,
    borderRadius: theme.borderRadius.xl,
    padding: 20,
    ...theme.shadow.md,
    borderLeftWidth: 4,
    borderLeftColor: theme.colors.info,
  },
  notificationHeader: {
    flexDirection: 'row',
    alignItems: 'center',
    marginBottom: 12,
  },
  notificationIcon: {
    fontSize: 20,
    marginRight: 8,
  },
  notificationTitle: {
    fontSize: 18,
    fontWeight: '600',
    color: theme.colors.text.primary,
  },
  notificationText: {
    fontSize: 14,
    color: theme.colors.text.secondary,
    lineHeight: 20,
    marginBottom: 12,
  },
  notificationDate: {
    fontSize: 12,
    color: theme.colors.text.tertiary,
  },
  actionButton: {
    backgroundColor: theme.colors.primary[500],
    borderRadius: theme.borderRadius.xl,
    flexDirection: 'row',
    alignItems: 'center',
    justifyContent: 'center',
    paddingVertical: 18,
    paddingHorizontal: 24,
    ...theme.shadow.md,
  },
  actionButtonIcon: {
    fontSize: 20,
    marginRight: 8,
  },
  actionButtonText: {
    color: theme.colors.text.inverse,
    fontSize: 16,
    fontWeight: '600',
  },
  bottomSpacer: {
    height: 20,
  },
});<|MERGE_RESOLUTION|>--- conflicted
+++ resolved
@@ -20,10 +20,7 @@
   RootStackParamList,
 } from '../navigation/AppNavigator';
 import {apiClient} from '../services/api/apiClient';
-<<<<<<< HEAD
-=======
 import {VitalDataService} from '../services/VitalDataService';
->>>>>>> ea7fba64
 import theme from '../styles/theme';
 
 const {width} = Dimensions.get('window');
@@ -58,11 +55,7 @@
     <TouchableOpacity style={[styles.card, {borderLeftColor: color}]} onPress={onPress}>
       <View style={styles.cardHeader}>
         <View style={[styles.cardIcon, {backgroundColor: color + '20'}]}>
-<<<<<<< HEAD
-          <Text style={[styles.cardIconText, {color}]}>{icon}</Text>
-=======
           <Icon name={icon} size={20} color={color} />
->>>>>>> ea7fba64
         </View>
         <Text style={styles.cardTitle}>{title}</Text>
       </View>
@@ -210,33 +203,21 @@
       value: vitalSummary?.steps?.today?.toLocaleString() || '---',
       unit: '歩',
       color: theme.health.vitals.steps,
-<<<<<<< HEAD
-      icon: '👟',
-=======
       icon: 'directions-walk',
->>>>>>> ea7fba64
     },
     {
       title: '体重',
       value: vitalSummary?.weight?.latest?.toFixed(1) || '---',
       unit: 'kg',
       color: theme.health.vitals.weight,
-<<<<<<< HEAD
-      icon: '⚖️',
-=======
       icon: 'monitor-weight',
->>>>>>> ea7fba64
     },
     {
       title: '体温',
       value: vitalSummary?.temperature?.latest?.toFixed(1) || '---',
       unit: '℃',
       color: theme.health.vitals.temperature,
-<<<<<<< HEAD
-      icon: '🌡️',
-=======
       icon: 'thermostat',
->>>>>>> ea7fba64
     },
     {
       title: '血圧',
@@ -245,22 +226,14 @@
         : '---',
       unit: 'mmHg',
       color: theme.health.vitals.bloodPressure,
-<<<<<<< HEAD
-      icon: '💓',
-=======
       icon: 'favorite',
->>>>>>> ea7fba64
     },
     {
       title: '心拍数',
       value: vitalSummary?.heartRate?.latest?.toString() || '---',
       unit: 'bpm',
       color: theme.health.vitals.heartRate,
-<<<<<<< HEAD
-      icon: '💗',
-=======
       icon: 'monitor-heart',
->>>>>>> ea7fba64
     },
   ];
 
