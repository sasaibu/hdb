import React, {useState, useRef, useEffect} from 'react';
import {
  View,
  Text,
  StyleSheet,
  ScrollView,
  TouchableOpacity,
  Alert,
  Switch,
  Animated,
  StatusBar,
  Dimensions,
} from 'react-native';
import {DrawerNavigationProp} from '@react-navigation/drawer';
import {CompositeNavigationProp} from '@react-navigation/native';
import {StackNavigationProp} from '@react-navigation/stack';
import {
  MainDrawerParamList,
  RootStackParamList,
} from '../navigation/AppNavigator';
import ProfileEditModal from '../components/ProfileEditModal';
import theme from '../styles/theme';

const {width} = Dimensions.get('window');

type MyPageScreenNavigationProp = CompositeNavigationProp<
  DrawerNavigationProp<MainDrawerParamList, 'MyPage'>,
  StackNavigationProp<RootStackParamList>
>;

interface Props {
  navigation: MyPageScreenNavigationProp;
}

interface UserProfile {
  name: string;
  email: string;
  age: number;
  height: number;
  weight: number;
<<<<<<< HEAD
  avatar: string;
=======
  showNickname: boolean;
  goals: Goal[];
  supportComment?: string;
}

interface Goal {
  id: string;
  type: 'steps' | 'weight' | 'exercise';
  target: number;
  current: number;
  unit: string;
  achieved: boolean;
>>>>>>> ea7fba64
}

interface SettingItem {
  id: string;
  title: string;
  subtitle?: string;
  icon: string;
  type: 'toggle' | 'navigation' | 'action';
  value?: boolean;
  onPress?: () => void;
  onToggle?: (value: boolean) => void;
}

export default function MyPageScreen({navigation}: Props) {
  const [profile, setProfile] = useState<UserProfile>({
    name: '田中 太郎',
    email: 'tanaka@example.com',
    age: 35,
    height: 170,
    weight: 65,
<<<<<<< HEAD
    avatar: '👨‍💼',
=======
    showNickname: true,
    goals: [
      {
        id: '1',
        type: 'steps',
        target: 10000,
        current: 7500,
        unit: '歩',
        achieved: false,
      },
      {
        id: '2',
        type: 'weight',
        target: 60,
        current: 65,
        unit: 'kg',
        achieved: false,
      },
    ],
    supportComment: 'がんばって健康管理を続けましょう！',
>>>>>>> ea7fba64
  });

  const [modalVisible, setModalVisible] = useState(false);
  const [notifications, setNotifications] = useState(true);
  const [darkMode, setDarkMode] = useState(false);
  const [biometric, setBiometric] = useState(false);

  // アニメーション用の値
  const fadeAnim = useRef(new Animated.Value(0)).current;
  const slideAnim = useRef(new Animated.Value(30)).current;

  useEffect(() => {
    // 入場アニメーション
    Animated.parallel([
      Animated.timing(fadeAnim, {
        toValue: 1,
        duration: 600,
        useNativeDriver: true,
      }),
      Animated.timing(slideAnim, {
        toValue: 0,
        duration: 500,
        useNativeDriver: true,
      }),
    ]).start();
  }, []);

  const handleProfileSave = (updatedProfile: UserProfile) => {
    setProfile(updatedProfile);
    setModalVisible(false);
    Alert.alert('成功', 'プロフィールを更新しました。');
  };

  const handleLogout = () => {
    Alert.alert(
      'ログアウト',
      'ログアウトしますか？',
      [
        {text: 'キャンセル', style: 'cancel'},
        {
          text: 'ログアウト',
          style: 'destructive',
          onPress: () => {
            // 退場アニメーション
            Animated.parallel([
              Animated.timing(fadeAnim, {
                toValue: 0,
                duration: 300,
                useNativeDriver: true,
              }),
            ]).start(() => {
<<<<<<< HEAD
              // @ts-ignore - ログアウト時はLogin画面に戻る
              navigation.reset({
=======
              // ログアウト時はLogin画面に戻る
              navigation.getParent()?.reset({
>>>>>>> ea7fba64
                index: 0,
                routes: [{name: 'Login'}],
              });
            });
          },
        },
      ]
    );
  };

  const settingsData: SettingItem[] = [
    {
      id: 'notifications',
      title: '通知設定',
      subtitle: 'プッシュ通知の受信設定',
      icon: '🔔',
      type: 'toggle',
      value: notifications,
      onToggle: setNotifications,
    },
    {
      id: 'darkMode',
      title: 'ダークモード',
      subtitle: '画面の表示テーマ',
      icon: '🌙',
      type: 'toggle',
      value: darkMode,
      onToggle: setDarkMode,
    },
    {
      id: 'biometric',
      title: '生体認証',
      subtitle: '指紋・顔認証でのログイン',
      icon: '🔐',
      type: 'toggle',
      value: biometric,
      onToggle: setBiometric,
    },
    {
      id: 'backup',
      title: 'データバックアップ',
      subtitle: 'クラウドへのデータ保存',
      icon: '☁️',
      type: 'navigation',
      onPress: () => navigation.navigate('Backup'),
    },
    {
      id: 'privacy',
      title: 'プライバシー設定',
      subtitle: 'データ共有とプライバシー',
      icon: '🛡️',
      type: 'navigation',
      onPress: () => Alert.alert('開発中', 'この機能は開発中です。'),
    },
    {
      id: 'help',
      title: 'ヘルプ・サポート',
      subtitle: 'よくある質問とお問い合わせ',
      icon: '❓',
      type: 'navigation',
      onPress: () => Alert.alert('開発中', 'この機能は開発中です。'),
    },
    {
      id: 'about',
      title: 'アプリについて',
      subtitle: 'バージョン情報と利用規約',
      icon: 'ℹ️',
      type: 'navigation',
      onPress: () => Alert.alert('HDB v1.0.0', 'Health Data Bank\n© 2025 HDB Team'),
    },
  ];

  const renderSettingItem = (item: SettingItem) => (
    <TouchableOpacity
      key={item.id}
      style={styles.settingItem}
      onPress={item.onPress}
      disabled={item.type === 'toggle'}>
      <View style={styles.settingItemLeft}>
        <View style={styles.settingIcon}>
          <Text style={styles.settingIconText}>{item.icon}</Text>
        </View>
        <View style={styles.settingTextContainer}>
          <Text style={styles.settingTitle}>{item.title}</Text>
          {item.subtitle && (
            <Text style={styles.settingSubtitle}>{item.subtitle}</Text>
          )}
        </View>
      </View>
      <View style={styles.settingItemRight}>
        {item.type === 'toggle' ? (
          <Switch
            value={item.value}
            onValueChange={item.onToggle}
            trackColor={{
              false: theme.colors.gray[300],
              true: theme.colors.primary[200],
            }}
            thumbColor={
              item.value ? theme.colors.primary[500] : theme.colors.gray[400]
            }
          />
        ) : (
          <Text style={styles.chevron}>›</Text>
        )}
      </View>
    </TouchableOpacity>
  );

  return (
    <>
      <StatusBar barStyle="dark-content" backgroundColor={theme.colors.background.primary} />
      <ScrollView style={styles.container} showsVerticalScrollIndicator={false}>
        <Animated.View
          style={[
            styles.content,
            {
              opacity: fadeAnim,
              transform: [{ translateY: slideAnim }]
            }
          ]}
        >
          {/* プロフィールヘッダー */}
          <View style={styles.profileHeader}>
            <View style={styles.profileBackground}>
              <View style={styles.decorativeCircle1} />
              <View style={styles.decorativeCircle2} />
            </View>
            
            <View style={styles.profileContent}>
<<<<<<< HEAD
              <TouchableOpacity
                style={styles.avatarContainer}
                onPress={() => setModalVisible(true)}>
                <View style={styles.avatar}>
                  <Text style={styles.avatarEmoji}>{profile.avatar}</Text>
                </View>
                <View style={styles.editBadge}>
                  <Text style={styles.editIcon}>✏️</Text>
                </View>
              </TouchableOpacity>
              
=======
>>>>>>> ea7fba64
              <Text style={styles.profileName}>{profile.name}</Text>
              <Text style={styles.profileEmail}>{profile.email}</Text>
              
              <TouchableOpacity
                style={styles.editProfileButton}
                onPress={() => setModalVisible(true)}>
                <Text style={styles.editProfileButtonText}>
                  ✨ プロフィール編集
                </Text>
              </TouchableOpacity>
            </View>
          </View>

<<<<<<< HEAD
=======
          {/* ニックネーム表示設定 */}
          <View style={styles.nicknameSection}>
            <Text style={styles.sectionTitle}>👤 ニックネーム設定</Text>
            <View style={styles.nicknameContainer}>
              <View style={styles.nicknameRow}>
                <View style={styles.nicknameInfo}>
                  <Text style={styles.nicknameLabel}>ニックネーム表示</Text>
                  <Text style={styles.nicknameSubtitle}>
                    他のユーザーにニックネームを表示する
                  </Text>
                </View>
                <Switch
                  value={profile.showNickname}
                  onValueChange={(value) => 
                    setProfile(prev => ({...prev, showNickname: value}))
                  }
                  trackColor={{
                    false: theme.colors.gray[300],
                    true: theme.colors.primary[200],
                  }}
                  thumbColor={
                    profile.showNickname ? theme.colors.primary[500] : theme.colors.gray[400]
                  }
                />
              </View>
              {profile.showNickname && (
                <View style={styles.nicknamePreview}>
                  <Text style={styles.nicknamePreviewLabel}>表示名:</Text>
                  <Text style={styles.nicknamePreviewText}>{profile.name}</Text>
                </View>
              )}
            </View>
          </View>

          {/* 目標設定セクション */}
          <View style={styles.goalsSection}>
            <Text style={styles.sectionTitle}>🎯 目標設定</Text>
            <View style={styles.goalsContainer}>
              {profile.goals.map((goal) => (
                <View key={goal.id} style={styles.goalItem}>
                  <View style={styles.goalHeader}>
                    <View style={styles.goalInfo}>
                      <Text style={styles.goalType}>
                        {goal.type === 'steps' ? '👣 歩数' : 
                         goal.type === 'weight' ? '⚖️ 体重' : '💪 運動'}
                      </Text>
                      <Text style={styles.goalTarget}>
                        目標: {goal.target.toLocaleString()}{goal.unit}
                      </Text>
                    </View>
                    <View style={styles.goalStatus}>
                      <Text style={[
                        styles.goalStatusText,
                        {color: goal.achieved ? theme.colors.success : theme.colors.warning}
                      ]}>
                        {goal.achieved ? '達成' : '未達成'}
                      </Text>
                    </View>
                  </View>
                  <View style={styles.goalProgress}>
                    <View style={styles.goalProgressBar}>
                      <View 
                        style={[
                          styles.goalProgressFill,
                          {
                            width: `${Math.min((goal.current / goal.target) * 100, 100)}%`,
                            backgroundColor: goal.achieved ? theme.colors.success : theme.colors.primary[500]
                          }
                        ]}
                      />
                    </View>
                    <Text style={styles.goalProgressText}>
                      {goal.current.toLocaleString()} / {goal.target.toLocaleString()}{goal.unit}
                    </Text>
                  </View>
                </View>
              ))}
              <TouchableOpacity 
                style={styles.addGoalButton}
                onPress={() => Alert.alert('開発中', '目標追加機能は開発中です。')}
              >
                <Text style={styles.addGoalButtonText}>+ 新しい目標を追加</Text>
              </TouchableOpacity>
            </View>
          </View>

          {/* 応援コメント表示エリア */}
          {profile.supportComment && (
            <View style={styles.supportSection}>
              <Text style={styles.sectionTitle}>💬 応援メッセージ</Text>
              <View style={styles.supportContainer}>
                <View style={styles.supportIcon}>
                  <Text style={styles.supportIconText}>🌟</Text>
                </View>
                <Text style={styles.supportComment}>{profile.supportComment}</Text>
              </View>
            </View>
          )}

>>>>>>> ea7fba64
          {/* 健康データサマリー */}
          <View style={styles.healthSummary}>
            <Text style={styles.sectionTitle}>📊 健康データサマリー</Text>
            <View style={styles.healthStats}>
              <View style={styles.healthStatItem}>
                <Text style={styles.healthStatIcon}>📏</Text>
                <Text style={styles.healthStatValue}>{profile.height}</Text>
                <Text style={styles.healthStatLabel}>身長 (cm)</Text>
              </View>
              <View style={styles.healthStatItem}>
                <Text style={styles.healthStatIcon}>⚖️</Text>
                <Text style={styles.healthStatValue}>{profile.weight}</Text>
                <Text style={styles.healthStatLabel}>体重 (kg)</Text>
              </View>
              <View style={styles.healthStatItem}>
                <Text style={styles.healthStatIcon}>🎂</Text>
                <Text style={styles.healthStatValue}>{profile.age}</Text>
                <Text style={styles.healthStatLabel}>年齢 (歳)</Text>
              </View>
              <View style={styles.healthStatItem}>
                <Text style={styles.healthStatIcon}>💪</Text>
                <Text style={styles.healthStatValue}>
                  {(profile.weight / Math.pow(profile.height / 100, 2)).toFixed(1)}
                </Text>
                <Text style={styles.healthStatLabel}>BMI</Text>
              </View>
            </View>
          </View>

          {/* 設定セクション */}
          <View style={styles.settingsSection}>
            <Text style={styles.sectionTitle}>⚙️ 設定</Text>
            <View style={styles.settingsContainer}>
              {settingsData.map(renderSettingItem)}
            </View>
          </View>

          {/* アクションセクション */}
          <View style={styles.actionsSection}>
            <TouchableOpacity
              style={styles.logoutButton}
              onPress={handleLogout}>
              <Text style={styles.logoutButtonText}>🚪 ログアウト</Text>
            </TouchableOpacity>
          </View>

          {/* フッター */}
          <View style={styles.footer}>
            <Text style={styles.footerText}>
              HDB - Health Data Bank{'\n'}
              あなたの健康を、データで支える
            </Text>
            <Text style={styles.versionText}>Version 1.0.0</Text>
          </View>
        </Animated.View>
      </ScrollView>

      <ProfileEditModal
        visible={modalVisible}
        user={{ nickname: profile.name }}
        onSave={(data: any) => {
          // プロフィール更新処理
          const updatedProfile = {
            ...profile,
            name: data.nickname || profile.name,
          };
          handleProfileSave(updatedProfile);
        }}
        onClose={() => setModalVisible(false)}
      />
    </>
  );
}

const styles = StyleSheet.create({
  container: {
    flex: 1,
    backgroundColor: theme.colors.background.secondary,
  },
  content: {
    flex: 1,
  },
  profileHeader: {
    position: 'relative',
    marginBottom: 24,
  },
  profileBackground: {
    height: 200,
    backgroundColor: theme.colors.primary[500],
    position: 'relative',
    overflow: 'hidden',
  },
  decorativeCircle1: {
    position: 'absolute',
    width: 150,
    height: 150,
    borderRadius: 75,
    backgroundColor: theme.colors.primary[400],
    opacity: 0.3,
    top: -50,
    right: -50,
  },
  decorativeCircle2: {
    position: 'absolute',
    width: 100,
    height: 100,
    borderRadius: 50,
    backgroundColor: theme.colors.primary[600],
    opacity: 0.2,
    bottom: -30,
    left: -30,
  },
  profileContent: {
    alignItems: 'center',
    paddingHorizontal: 24,
    marginTop: -60,
  },
  avatarContainer: {
    position: 'relative',
    marginBottom: 16,
  },
  avatar: {
    width: 120,
    height: 120,
    borderRadius: 60,
    backgroundColor: theme.colors.background.primary,
    justifyContent: 'center',
    alignItems: 'center',
    borderWidth: 4,
    borderColor: theme.colors.background.primary,
    ...theme.shadow.lg,
  },
  avatarEmoji: {
    fontSize: 60,
  },
  editBadge: {
    position: 'absolute',
    bottom: 8,
    right: 8,
    width: 32,
    height: 32,
    borderRadius: 16,
    backgroundColor: theme.colors.accent[400],
    justifyContent: 'center',
    alignItems: 'center',
    borderWidth: 2,
    borderColor: theme.colors.background.primary,
  },
  editIcon: {
    fontSize: 14,
  },
  profileName: {
    fontSize: 28,
    fontWeight: 'bold',
    color: theme.colors.text.primary,
    marginBottom: 4,
  },
  profileEmail: {
    fontSize: 16,
    color: theme.colors.text.secondary,
    marginBottom: 20,
  },
  editProfileButton: {
    backgroundColor: theme.colors.primary[500],
    borderRadius: theme.borderRadius.lg,
    paddingVertical: 12,
    paddingHorizontal: 24,
    ...theme.shadow.md,
  },
  editProfileButtonText: {
    fontSize: 16,
    fontWeight: '600',
    color: theme.colors.text.inverse,
  },
  healthSummary: {
    marginHorizontal: 16,
    marginBottom: 24,
  },
  sectionTitle: {
    fontSize: 20,
    fontWeight: 'bold',
    color: theme.colors.text.primary,
    marginBottom: 16,
  },
  healthStats: {
    backgroundColor: theme.colors.background.primary,
    borderRadius: theme.borderRadius.xl,
    padding: 20,
    flexDirection: 'row',
    justifyContent: 'space-around',
    ...theme.shadow.md,
  },
  healthStatItem: {
    alignItems: 'center',
    flex: 1,
  },
  healthStatIcon: {
    fontSize: 24,
    marginBottom: 8,
  },
  healthStatValue: {
    fontSize: 20,
    fontWeight: 'bold',
    color: theme.colors.primary[600],
    marginBottom: 4,
  },
  healthStatLabel: {
    fontSize: 12,
    color: theme.colors.text.secondary,
    textAlign: 'center',
  },
  settingsSection: {
    marginHorizontal: 16,
    marginBottom: 24,
  },
  settingsContainer: {
    backgroundColor: theme.colors.background.primary,
    borderRadius: theme.borderRadius.xl,
    overflow: 'hidden',
    ...theme.shadow.md,
  },
  settingItem: {
    flexDirection: 'row',
    alignItems: 'center',
    justifyContent: 'space-between',
    paddingVertical: 16,
    paddingHorizontal: 20,
    borderBottomWidth: 1,
    borderBottomColor: theme.colors.border.light,
  },
  settingItemLeft: {
    flexDirection: 'row',
    alignItems: 'center',
    flex: 1,
  },
  settingIcon: {
    width: 40,
    height: 40,
    borderRadius: 20,
    backgroundColor: theme.colors.primary[50],
    justifyContent: 'center',
    alignItems: 'center',
    marginRight: 16,
<<<<<<< HEAD
  },
  settingIconText: {
    fontSize: 20,
  },
  settingTextContainer: {
    flex: 1,
  },
=======
  },
  settingIconText: {
    fontSize: 20,
  },
  settingTextContainer: {
    flex: 1,
  },
>>>>>>> ea7fba64
  settingTitle: {
    fontSize: 16,
    fontWeight: '600',
    color: theme.colors.text.primary,
    marginBottom: 2,
  },
  settingSubtitle: {
    fontSize: 14,
    color: theme.colors.text.secondary,
  },
  settingItemRight: {
    alignItems: 'center',
    justifyContent: 'center',
  },
  chevron: {
    fontSize: 24,
    color: theme.colors.text.tertiary,
    fontWeight: '300',
  },
  actionsSection: {
    marginHorizontal: 16,
    marginBottom: 24,
  },
  logoutButton: {
    backgroundColor: theme.colors.error,
    borderRadius: theme.borderRadius.lg,
    paddingVertical: 16,
<<<<<<< HEAD
    alignItems: 'center',
    ...theme.shadow.md,
  },
  logoutButtonText: {
    fontSize: 16,
    fontWeight: '600',
    color: theme.colors.text.inverse,
  },
  footer: {
    alignItems: 'center',
    paddingVertical: 32,
    paddingHorizontal: 24,
  },
  footerText: {
    fontSize: 14,
    color: theme.colors.text.secondary,
    textAlign: 'center',
    lineHeight: 20,
    marginBottom: 8,
  },
  versionText: {
    fontSize: 12,
    color: theme.colors.text.tertiary,
=======
    alignItems: 'center',
    ...theme.shadow.md,
  },
  logoutButtonText: {
    fontSize: 16,
    fontWeight: '600',
    color: theme.colors.text.inverse,
  },
  footer: {
    alignItems: 'center',
    paddingVertical: 32,
    paddingHorizontal: 24,
  },
  footerText: {
    fontSize: 14,
    color: theme.colors.text.secondary,
    textAlign: 'center',
    lineHeight: 20,
    marginBottom: 8,
  },
  versionText: {
    fontSize: 12,
    color: theme.colors.text.tertiary,
  },
  // ニックネーム設定スタイル
  nicknameSection: {
    marginHorizontal: 16,
    marginBottom: 24,
  },
  nicknameContainer: {
    backgroundColor: theme.colors.background.primary,
    borderRadius: theme.borderRadius.xl,
    padding: 20,
    ...theme.shadow.md,
  },
  nicknameRow: {
    flexDirection: 'row',
    alignItems: 'center',
    justifyContent: 'space-between',
  },
  nicknameInfo: {
    flex: 1,
    marginRight: 16,
  },
  nicknameLabel: {
    fontSize: 16,
    fontWeight: '600',
    color: theme.colors.text.primary,
    marginBottom: 4,
  },
  nicknameSubtitle: {
    fontSize: 14,
    color: theme.colors.text.secondary,
  },
  nicknamePreview: {
    marginTop: 16,
    paddingTop: 16,
    borderTopWidth: 1,
    borderTopColor: theme.colors.border.light,
    flexDirection: 'row',
    alignItems: 'center',
  },
  nicknamePreviewLabel: {
    fontSize: 14,
    color: theme.colors.text.secondary,
    marginRight: 8,
  },
  nicknamePreviewText: {
    fontSize: 16,
    fontWeight: '600',
    color: theme.colors.primary[600],
  },
  // 目標設定スタイル
  goalsSection: {
    marginHorizontal: 16,
    marginBottom: 24,
  },
  goalsContainer: {
    backgroundColor: theme.colors.background.primary,
    borderRadius: theme.borderRadius.xl,
    padding: 20,
    ...theme.shadow.md,
  },
  goalItem: {
    marginBottom: 20,
    paddingBottom: 20,
    borderBottomWidth: 1,
    borderBottomColor: theme.colors.border.light,
  },
  goalHeader: {
    flexDirection: 'row',
    justifyContent: 'space-between',
    alignItems: 'flex-start',
    marginBottom: 12,
  },
  goalInfo: {
    flex: 1,
  },
  goalType: {
    fontSize: 16,
    fontWeight: '600',
    color: theme.colors.text.primary,
    marginBottom: 4,
  },
  goalTarget: {
    fontSize: 14,
    color: theme.colors.text.secondary,
  },
  goalStatus: {
    alignItems: 'flex-end',
  },
  goalStatusText: {
    fontSize: 12,
    fontWeight: '600',
    paddingHorizontal: 8,
    paddingVertical: 4,
    borderRadius: theme.borderRadius.sm,
    backgroundColor: theme.colors.background.secondary,
  },
  goalProgress: {
    marginTop: 8,
  },
  goalProgressBar: {
    height: 8,
    backgroundColor: theme.colors.gray[200],
    borderRadius: 4,
    overflow: 'hidden',
    marginBottom: 8,
  },
  goalProgressFill: {
    height: '100%',
    borderRadius: 4,
  },
  goalProgressText: {
    fontSize: 12,
    color: theme.colors.text.secondary,
    textAlign: 'right',
  },
  addGoalButton: {
    borderWidth: 2,
    borderColor: theme.colors.primary[300],
    borderStyle: 'dashed',
    borderRadius: theme.borderRadius.lg,
    paddingVertical: 16,
    alignItems: 'center',
    marginTop: 8,
  },
  addGoalButtonText: {
    fontSize: 14,
    color: theme.colors.primary[600],
    fontWeight: '600',
  },
  // 応援コメントスタイル
  supportSection: {
    marginHorizontal: 16,
    marginBottom: 24,
  },
  supportContainer: {
    backgroundColor: theme.colors.accent[50],
    borderRadius: theme.borderRadius.xl,
    padding: 20,
    flexDirection: 'row',
    alignItems: 'flex-start',
    borderLeftWidth: 4,
    borderLeftColor: theme.colors.accent[400],
    ...theme.shadow.sm,
  },
  supportIcon: {
    width: 40,
    height: 40,
    borderRadius: 20,
    backgroundColor: theme.colors.accent[100],
    justifyContent: 'center',
    alignItems: 'center',
    marginRight: 16,
  },
  supportIconText: {
    fontSize: 20,
  },
  supportComment: {
    flex: 1,
    fontSize: 16,
    color: theme.colors.text.primary,
    lineHeight: 24,
    fontStyle: 'italic',
>>>>>>> ea7fba64
  },
});
<|MERGE_RESOLUTION|>--- conflicted
+++ resolved
@@ -1,917 +1,851 @@
-import React, {useState, useRef, useEffect} from 'react';
-import {
-  View,
-  Text,
-  StyleSheet,
-  ScrollView,
-  TouchableOpacity,
-  Alert,
-  Switch,
-  Animated,
-  StatusBar,
-  Dimensions,
-} from 'react-native';
-import {DrawerNavigationProp} from '@react-navigation/drawer';
-import {CompositeNavigationProp} from '@react-navigation/native';
-import {StackNavigationProp} from '@react-navigation/stack';
-import {
-  MainDrawerParamList,
-  RootStackParamList,
-} from '../navigation/AppNavigator';
-import ProfileEditModal from '../components/ProfileEditModal';
-import theme from '../styles/theme';
-
-const {width} = Dimensions.get('window');
-
-type MyPageScreenNavigationProp = CompositeNavigationProp<
-  DrawerNavigationProp<MainDrawerParamList, 'MyPage'>,
-  StackNavigationProp<RootStackParamList>
->;
-
-interface Props {
-  navigation: MyPageScreenNavigationProp;
-}
-
-interface UserProfile {
-  name: string;
-  email: string;
-  age: number;
-  height: number;
-  weight: number;
-<<<<<<< HEAD
-  avatar: string;
-=======
-  showNickname: boolean;
-  goals: Goal[];
-  supportComment?: string;
-}
-
-interface Goal {
-  id: string;
-  type: 'steps' | 'weight' | 'exercise';
-  target: number;
-  current: number;
-  unit: string;
-  achieved: boolean;
->>>>>>> ea7fba64
-}
-
-interface SettingItem {
-  id: string;
-  title: string;
-  subtitle?: string;
-  icon: string;
-  type: 'toggle' | 'navigation' | 'action';
-  value?: boolean;
-  onPress?: () => void;
-  onToggle?: (value: boolean) => void;
-}
-
-export default function MyPageScreen({navigation}: Props) {
-  const [profile, setProfile] = useState<UserProfile>({
-    name: '田中 太郎',
-    email: 'tanaka@example.com',
-    age: 35,
-    height: 170,
-    weight: 65,
-<<<<<<< HEAD
-    avatar: '👨‍💼',
-=======
-    showNickname: true,
-    goals: [
-      {
-        id: '1',
-        type: 'steps',
-        target: 10000,
-        current: 7500,
-        unit: '歩',
-        achieved: false,
-      },
-      {
-        id: '2',
-        type: 'weight',
-        target: 60,
-        current: 65,
-        unit: 'kg',
-        achieved: false,
-      },
-    ],
-    supportComment: 'がんばって健康管理を続けましょう！',
->>>>>>> ea7fba64
-  });
-
-  const [modalVisible, setModalVisible] = useState(false);
-  const [notifications, setNotifications] = useState(true);
-  const [darkMode, setDarkMode] = useState(false);
-  const [biometric, setBiometric] = useState(false);
-
-  // アニメーション用の値
-  const fadeAnim = useRef(new Animated.Value(0)).current;
-  const slideAnim = useRef(new Animated.Value(30)).current;
-
-  useEffect(() => {
-    // 入場アニメーション
-    Animated.parallel([
-      Animated.timing(fadeAnim, {
-        toValue: 1,
-        duration: 600,
-        useNativeDriver: true,
-      }),
-      Animated.timing(slideAnim, {
-        toValue: 0,
-        duration: 500,
-        useNativeDriver: true,
-      }),
-    ]).start();
-  }, []);
-
-  const handleProfileSave = (updatedProfile: UserProfile) => {
-    setProfile(updatedProfile);
-    setModalVisible(false);
-    Alert.alert('成功', 'プロフィールを更新しました。');
-  };
-
-  const handleLogout = () => {
-    Alert.alert(
-      'ログアウト',
-      'ログアウトしますか？',
-      [
-        {text: 'キャンセル', style: 'cancel'},
-        {
-          text: 'ログアウト',
-          style: 'destructive',
-          onPress: () => {
-            // 退場アニメーション
-            Animated.parallel([
-              Animated.timing(fadeAnim, {
-                toValue: 0,
-                duration: 300,
-                useNativeDriver: true,
-              }),
-            ]).start(() => {
-<<<<<<< HEAD
-              // @ts-ignore - ログアウト時はLogin画面に戻る
-              navigation.reset({
-=======
-              // ログアウト時はLogin画面に戻る
-              navigation.getParent()?.reset({
->>>>>>> ea7fba64
-                index: 0,
-                routes: [{name: 'Login'}],
-              });
-            });
-          },
-        },
-      ]
-    );
-  };
-
-  const settingsData: SettingItem[] = [
-    {
-      id: 'notifications',
-      title: '通知設定',
-      subtitle: 'プッシュ通知の受信設定',
-      icon: '🔔',
-      type: 'toggle',
-      value: notifications,
-      onToggle: setNotifications,
-    },
-    {
-      id: 'darkMode',
-      title: 'ダークモード',
-      subtitle: '画面の表示テーマ',
-      icon: '🌙',
-      type: 'toggle',
-      value: darkMode,
-      onToggle: setDarkMode,
-    },
-    {
-      id: 'biometric',
-      title: '生体認証',
-      subtitle: '指紋・顔認証でのログイン',
-      icon: '🔐',
-      type: 'toggle',
-      value: biometric,
-      onToggle: setBiometric,
-    },
-    {
-      id: 'backup',
-      title: 'データバックアップ',
-      subtitle: 'クラウドへのデータ保存',
-      icon: '☁️',
-      type: 'navigation',
-      onPress: () => navigation.navigate('Backup'),
-    },
-    {
-      id: 'privacy',
-      title: 'プライバシー設定',
-      subtitle: 'データ共有とプライバシー',
-      icon: '🛡️',
-      type: 'navigation',
-      onPress: () => Alert.alert('開発中', 'この機能は開発中です。'),
-    },
-    {
-      id: 'help',
-      title: 'ヘルプ・サポート',
-      subtitle: 'よくある質問とお問い合わせ',
-      icon: '❓',
-      type: 'navigation',
-      onPress: () => Alert.alert('開発中', 'この機能は開発中です。'),
-    },
-    {
-      id: 'about',
-      title: 'アプリについて',
-      subtitle: 'バージョン情報と利用規約',
-      icon: 'ℹ️',
-      type: 'navigation',
-      onPress: () => Alert.alert('HDB v1.0.0', 'Health Data Bank\n© 2025 HDB Team'),
-    },
-  ];
-
-  const renderSettingItem = (item: SettingItem) => (
-    <TouchableOpacity
-      key={item.id}
-      style={styles.settingItem}
-      onPress={item.onPress}
-      disabled={item.type === 'toggle'}>
-      <View style={styles.settingItemLeft}>
-        <View style={styles.settingIcon}>
-          <Text style={styles.settingIconText}>{item.icon}</Text>
-        </View>
-        <View style={styles.settingTextContainer}>
-          <Text style={styles.settingTitle}>{item.title}</Text>
-          {item.subtitle && (
-            <Text style={styles.settingSubtitle}>{item.subtitle}</Text>
-          )}
-        </View>
-      </View>
-      <View style={styles.settingItemRight}>
-        {item.type === 'toggle' ? (
-          <Switch
-            value={item.value}
-            onValueChange={item.onToggle}
-            trackColor={{
-              false: theme.colors.gray[300],
-              true: theme.colors.primary[200],
-            }}
-            thumbColor={
-              item.value ? theme.colors.primary[500] : theme.colors.gray[400]
-            }
-          />
-        ) : (
-          <Text style={styles.chevron}>›</Text>
-        )}
-      </View>
-    </TouchableOpacity>
-  );
-
-  return (
-    <>
-      <StatusBar barStyle="dark-content" backgroundColor={theme.colors.background.primary} />
-      <ScrollView style={styles.container} showsVerticalScrollIndicator={false}>
-        <Animated.View
-          style={[
-            styles.content,
-            {
-              opacity: fadeAnim,
-              transform: [{ translateY: slideAnim }]
-            }
-          ]}
-        >
-          {/* プロフィールヘッダー */}
-          <View style={styles.profileHeader}>
-            <View style={styles.profileBackground}>
-              <View style={styles.decorativeCircle1} />
-              <View style={styles.decorativeCircle2} />
-            </View>
-            
-            <View style={styles.profileContent}>
-<<<<<<< HEAD
-              <TouchableOpacity
-                style={styles.avatarContainer}
-                onPress={() => setModalVisible(true)}>
-                <View style={styles.avatar}>
-                  <Text style={styles.avatarEmoji}>{profile.avatar}</Text>
-                </View>
-                <View style={styles.editBadge}>
-                  <Text style={styles.editIcon}>✏️</Text>
-                </View>
-              </TouchableOpacity>
-              
-=======
->>>>>>> ea7fba64
-              <Text style={styles.profileName}>{profile.name}</Text>
-              <Text style={styles.profileEmail}>{profile.email}</Text>
-              
-              <TouchableOpacity
-                style={styles.editProfileButton}
-                onPress={() => setModalVisible(true)}>
-                <Text style={styles.editProfileButtonText}>
-                  ✨ プロフィール編集
-                </Text>
-              </TouchableOpacity>
-            </View>
-          </View>
-
-<<<<<<< HEAD
-=======
-          {/* ニックネーム表示設定 */}
-          <View style={styles.nicknameSection}>
-            <Text style={styles.sectionTitle}>👤 ニックネーム設定</Text>
-            <View style={styles.nicknameContainer}>
-              <View style={styles.nicknameRow}>
-                <View style={styles.nicknameInfo}>
-                  <Text style={styles.nicknameLabel}>ニックネーム表示</Text>
-                  <Text style={styles.nicknameSubtitle}>
-                    他のユーザーにニックネームを表示する
-                  </Text>
-                </View>
-                <Switch
-                  value={profile.showNickname}
-                  onValueChange={(value) => 
-                    setProfile(prev => ({...prev, showNickname: value}))
-                  }
-                  trackColor={{
-                    false: theme.colors.gray[300],
-                    true: theme.colors.primary[200],
-                  }}
-                  thumbColor={
-                    profile.showNickname ? theme.colors.primary[500] : theme.colors.gray[400]
-                  }
-                />
-              </View>
-              {profile.showNickname && (
-                <View style={styles.nicknamePreview}>
-                  <Text style={styles.nicknamePreviewLabel}>表示名:</Text>
-                  <Text style={styles.nicknamePreviewText}>{profile.name}</Text>
-                </View>
-              )}
-            </View>
-          </View>
-
-          {/* 目標設定セクション */}
-          <View style={styles.goalsSection}>
-            <Text style={styles.sectionTitle}>🎯 目標設定</Text>
-            <View style={styles.goalsContainer}>
-              {profile.goals.map((goal) => (
-                <View key={goal.id} style={styles.goalItem}>
-                  <View style={styles.goalHeader}>
-                    <View style={styles.goalInfo}>
-                      <Text style={styles.goalType}>
-                        {goal.type === 'steps' ? '👣 歩数' : 
-                         goal.type === 'weight' ? '⚖️ 体重' : '💪 運動'}
-                      </Text>
-                      <Text style={styles.goalTarget}>
-                        目標: {goal.target.toLocaleString()}{goal.unit}
-                      </Text>
-                    </View>
-                    <View style={styles.goalStatus}>
-                      <Text style={[
-                        styles.goalStatusText,
-                        {color: goal.achieved ? theme.colors.success : theme.colors.warning}
-                      ]}>
-                        {goal.achieved ? '達成' : '未達成'}
-                      </Text>
-                    </View>
-                  </View>
-                  <View style={styles.goalProgress}>
-                    <View style={styles.goalProgressBar}>
-                      <View 
-                        style={[
-                          styles.goalProgressFill,
-                          {
-                            width: `${Math.min((goal.current / goal.target) * 100, 100)}%`,
-                            backgroundColor: goal.achieved ? theme.colors.success : theme.colors.primary[500]
-                          }
-                        ]}
-                      />
-                    </View>
-                    <Text style={styles.goalProgressText}>
-                      {goal.current.toLocaleString()} / {goal.target.toLocaleString()}{goal.unit}
-                    </Text>
-                  </View>
-                </View>
-              ))}
-              <TouchableOpacity 
-                style={styles.addGoalButton}
-                onPress={() => Alert.alert('開発中', '目標追加機能は開発中です。')}
-              >
-                <Text style={styles.addGoalButtonText}>+ 新しい目標を追加</Text>
-              </TouchableOpacity>
-            </View>
-          </View>
-
-          {/* 応援コメント表示エリア */}
-          {profile.supportComment && (
-            <View style={styles.supportSection}>
-              <Text style={styles.sectionTitle}>💬 応援メッセージ</Text>
-              <View style={styles.supportContainer}>
-                <View style={styles.supportIcon}>
-                  <Text style={styles.supportIconText}>🌟</Text>
-                </View>
-                <Text style={styles.supportComment}>{profile.supportComment}</Text>
-              </View>
-            </View>
-          )}
-
->>>>>>> ea7fba64
-          {/* 健康データサマリー */}
-          <View style={styles.healthSummary}>
-            <Text style={styles.sectionTitle}>📊 健康データサマリー</Text>
-            <View style={styles.healthStats}>
-              <View style={styles.healthStatItem}>
-                <Text style={styles.healthStatIcon}>📏</Text>
-                <Text style={styles.healthStatValue}>{profile.height}</Text>
-                <Text style={styles.healthStatLabel}>身長 (cm)</Text>
-              </View>
-              <View style={styles.healthStatItem}>
-                <Text style={styles.healthStatIcon}>⚖️</Text>
-                <Text style={styles.healthStatValue}>{profile.weight}</Text>
-                <Text style={styles.healthStatLabel}>体重 (kg)</Text>
-              </View>
-              <View style={styles.healthStatItem}>
-                <Text style={styles.healthStatIcon}>🎂</Text>
-                <Text style={styles.healthStatValue}>{profile.age}</Text>
-                <Text style={styles.healthStatLabel}>年齢 (歳)</Text>
-              </View>
-              <View style={styles.healthStatItem}>
-                <Text style={styles.healthStatIcon}>💪</Text>
-                <Text style={styles.healthStatValue}>
-                  {(profile.weight / Math.pow(profile.height / 100, 2)).toFixed(1)}
-                </Text>
-                <Text style={styles.healthStatLabel}>BMI</Text>
-              </View>
-            </View>
-          </View>
-
-          {/* 設定セクション */}
-          <View style={styles.settingsSection}>
-            <Text style={styles.sectionTitle}>⚙️ 設定</Text>
-            <View style={styles.settingsContainer}>
-              {settingsData.map(renderSettingItem)}
-            </View>
-          </View>
-
-          {/* アクションセクション */}
-          <View style={styles.actionsSection}>
-            <TouchableOpacity
-              style={styles.logoutButton}
-              onPress={handleLogout}>
-              <Text style={styles.logoutButtonText}>🚪 ログアウト</Text>
-            </TouchableOpacity>
-          </View>
-
-          {/* フッター */}
-          <View style={styles.footer}>
-            <Text style={styles.footerText}>
-              HDB - Health Data Bank{'\n'}
-              あなたの健康を、データで支える
-            </Text>
-            <Text style={styles.versionText}>Version 1.0.0</Text>
-          </View>
-        </Animated.View>
-      </ScrollView>
-
-      <ProfileEditModal
-        visible={modalVisible}
-        user={{ nickname: profile.name }}
-        onSave={(data: any) => {
-          // プロフィール更新処理
-          const updatedProfile = {
-            ...profile,
-            name: data.nickname || profile.name,
-          };
-          handleProfileSave(updatedProfile);
-        }}
-        onClose={() => setModalVisible(false)}
-      />
-    </>
-  );
-}
-
-const styles = StyleSheet.create({
-  container: {
-    flex: 1,
-    backgroundColor: theme.colors.background.secondary,
-  },
-  content: {
-    flex: 1,
-  },
-  profileHeader: {
-    position: 'relative',
-    marginBottom: 24,
-  },
-  profileBackground: {
-    height: 200,
-    backgroundColor: theme.colors.primary[500],
-    position: 'relative',
-    overflow: 'hidden',
-  },
-  decorativeCircle1: {
-    position: 'absolute',
-    width: 150,
-    height: 150,
-    borderRadius: 75,
-    backgroundColor: theme.colors.primary[400],
-    opacity: 0.3,
-    top: -50,
-    right: -50,
-  },
-  decorativeCircle2: {
-    position: 'absolute',
-    width: 100,
-    height: 100,
-    borderRadius: 50,
-    backgroundColor: theme.colors.primary[600],
-    opacity: 0.2,
-    bottom: -30,
-    left: -30,
-  },
-  profileContent: {
-    alignItems: 'center',
-    paddingHorizontal: 24,
-    marginTop: -60,
-  },
-  avatarContainer: {
-    position: 'relative',
-    marginBottom: 16,
-  },
-  avatar: {
-    width: 120,
-    height: 120,
-    borderRadius: 60,
-    backgroundColor: theme.colors.background.primary,
-    justifyContent: 'center',
-    alignItems: 'center',
-    borderWidth: 4,
-    borderColor: theme.colors.background.primary,
-    ...theme.shadow.lg,
-  },
-  avatarEmoji: {
-    fontSize: 60,
-  },
-  editBadge: {
-    position: 'absolute',
-    bottom: 8,
-    right: 8,
-    width: 32,
-    height: 32,
-    borderRadius: 16,
-    backgroundColor: theme.colors.accent[400],
-    justifyContent: 'center',
-    alignItems: 'center',
-    borderWidth: 2,
-    borderColor: theme.colors.background.primary,
-  },
-  editIcon: {
-    fontSize: 14,
-  },
-  profileName: {
-    fontSize: 28,
-    fontWeight: 'bold',
-    color: theme.colors.text.primary,
-    marginBottom: 4,
-  },
-  profileEmail: {
-    fontSize: 16,
-    color: theme.colors.text.secondary,
-    marginBottom: 20,
-  },
-  editProfileButton: {
-    backgroundColor: theme.colors.primary[500],
-    borderRadius: theme.borderRadius.lg,
-    paddingVertical: 12,
-    paddingHorizontal: 24,
-    ...theme.shadow.md,
-  },
-  editProfileButtonText: {
-    fontSize: 16,
-    fontWeight: '600',
-    color: theme.colors.text.inverse,
-  },
-  healthSummary: {
-    marginHorizontal: 16,
-    marginBottom: 24,
-  },
-  sectionTitle: {
-    fontSize: 20,
-    fontWeight: 'bold',
-    color: theme.colors.text.primary,
-    marginBottom: 16,
-  },
-  healthStats: {
-    backgroundColor: theme.colors.background.primary,
-    borderRadius: theme.borderRadius.xl,
-    padding: 20,
-    flexDirection: 'row',
-    justifyContent: 'space-around',
-    ...theme.shadow.md,
-  },
-  healthStatItem: {
-    alignItems: 'center',
-    flex: 1,
-  },
-  healthStatIcon: {
-    fontSize: 24,
-    marginBottom: 8,
-  },
-  healthStatValue: {
-    fontSize: 20,
-    fontWeight: 'bold',
-    color: theme.colors.primary[600],
-    marginBottom: 4,
-  },
-  healthStatLabel: {
-    fontSize: 12,
-    color: theme.colors.text.secondary,
-    textAlign: 'center',
-  },
-  settingsSection: {
-    marginHorizontal: 16,
-    marginBottom: 24,
-  },
-  settingsContainer: {
-    backgroundColor: theme.colors.background.primary,
-    borderRadius: theme.borderRadius.xl,
-    overflow: 'hidden',
-    ...theme.shadow.md,
-  },
-  settingItem: {
-    flexDirection: 'row',
-    alignItems: 'center',
-    justifyContent: 'space-between',
-    paddingVertical: 16,
-    paddingHorizontal: 20,
-    borderBottomWidth: 1,
-    borderBottomColor: theme.colors.border.light,
-  },
-  settingItemLeft: {
-    flexDirection: 'row',
-    alignItems: 'center',
-    flex: 1,
-  },
-  settingIcon: {
-    width: 40,
-    height: 40,
-    borderRadius: 20,
-    backgroundColor: theme.colors.primary[50],
-    justifyContent: 'center',
-    alignItems: 'center',
-    marginRight: 16,
-<<<<<<< HEAD
-  },
-  settingIconText: {
-    fontSize: 20,
-  },
-  settingTextContainer: {
-    flex: 1,
-  },
-=======
-  },
-  settingIconText: {
-    fontSize: 20,
-  },
-  settingTextContainer: {
-    flex: 1,
-  },
->>>>>>> ea7fba64
-  settingTitle: {
-    fontSize: 16,
-    fontWeight: '600',
-    color: theme.colors.text.primary,
-    marginBottom: 2,
-  },
-  settingSubtitle: {
-    fontSize: 14,
-    color: theme.colors.text.secondary,
-  },
-  settingItemRight: {
-    alignItems: 'center',
-    justifyContent: 'center',
-  },
-  chevron: {
-    fontSize: 24,
-    color: theme.colors.text.tertiary,
-    fontWeight: '300',
-  },
-  actionsSection: {
-    marginHorizontal: 16,
-    marginBottom: 24,
-  },
-  logoutButton: {
-    backgroundColor: theme.colors.error,
-    borderRadius: theme.borderRadius.lg,
-    paddingVertical: 16,
-<<<<<<< HEAD
-    alignItems: 'center',
-    ...theme.shadow.md,
-  },
-  logoutButtonText: {
-    fontSize: 16,
-    fontWeight: '600',
-    color: theme.colors.text.inverse,
-  },
-  footer: {
-    alignItems: 'center',
-    paddingVertical: 32,
-    paddingHorizontal: 24,
-  },
-  footerText: {
-    fontSize: 14,
-    color: theme.colors.text.secondary,
-    textAlign: 'center',
-    lineHeight: 20,
-    marginBottom: 8,
-  },
-  versionText: {
-    fontSize: 12,
-    color: theme.colors.text.tertiary,
-=======
-    alignItems: 'center',
-    ...theme.shadow.md,
-  },
-  logoutButtonText: {
-    fontSize: 16,
-    fontWeight: '600',
-    color: theme.colors.text.inverse,
-  },
-  footer: {
-    alignItems: 'center',
-    paddingVertical: 32,
-    paddingHorizontal: 24,
-  },
-  footerText: {
-    fontSize: 14,
-    color: theme.colors.text.secondary,
-    textAlign: 'center',
-    lineHeight: 20,
-    marginBottom: 8,
-  },
-  versionText: {
-    fontSize: 12,
-    color: theme.colors.text.tertiary,
-  },
-  // ニックネーム設定スタイル
-  nicknameSection: {
-    marginHorizontal: 16,
-    marginBottom: 24,
-  },
-  nicknameContainer: {
-    backgroundColor: theme.colors.background.primary,
-    borderRadius: theme.borderRadius.xl,
-    padding: 20,
-    ...theme.shadow.md,
-  },
-  nicknameRow: {
-    flexDirection: 'row',
-    alignItems: 'center',
-    justifyContent: 'space-between',
-  },
-  nicknameInfo: {
-    flex: 1,
-    marginRight: 16,
-  },
-  nicknameLabel: {
-    fontSize: 16,
-    fontWeight: '600',
-    color: theme.colors.text.primary,
-    marginBottom: 4,
-  },
-  nicknameSubtitle: {
-    fontSize: 14,
-    color: theme.colors.text.secondary,
-  },
-  nicknamePreview: {
-    marginTop: 16,
-    paddingTop: 16,
-    borderTopWidth: 1,
-    borderTopColor: theme.colors.border.light,
-    flexDirection: 'row',
-    alignItems: 'center',
-  },
-  nicknamePreviewLabel: {
-    fontSize: 14,
-    color: theme.colors.text.secondary,
-    marginRight: 8,
-  },
-  nicknamePreviewText: {
-    fontSize: 16,
-    fontWeight: '600',
-    color: theme.colors.primary[600],
-  },
-  // 目標設定スタイル
-  goalsSection: {
-    marginHorizontal: 16,
-    marginBottom: 24,
-  },
-  goalsContainer: {
-    backgroundColor: theme.colors.background.primary,
-    borderRadius: theme.borderRadius.xl,
-    padding: 20,
-    ...theme.shadow.md,
-  },
-  goalItem: {
-    marginBottom: 20,
-    paddingBottom: 20,
-    borderBottomWidth: 1,
-    borderBottomColor: theme.colors.border.light,
-  },
-  goalHeader: {
-    flexDirection: 'row',
-    justifyContent: 'space-between',
-    alignItems: 'flex-start',
-    marginBottom: 12,
-  },
-  goalInfo: {
-    flex: 1,
-  },
-  goalType: {
-    fontSize: 16,
-    fontWeight: '600',
-    color: theme.colors.text.primary,
-    marginBottom: 4,
-  },
-  goalTarget: {
-    fontSize: 14,
-    color: theme.colors.text.secondary,
-  },
-  goalStatus: {
-    alignItems: 'flex-end',
-  },
-  goalStatusText: {
-    fontSize: 12,
-    fontWeight: '600',
-    paddingHorizontal: 8,
-    paddingVertical: 4,
-    borderRadius: theme.borderRadius.sm,
-    backgroundColor: theme.colors.background.secondary,
-  },
-  goalProgress: {
-    marginTop: 8,
-  },
-  goalProgressBar: {
-    height: 8,
-    backgroundColor: theme.colors.gray[200],
-    borderRadius: 4,
-    overflow: 'hidden',
-    marginBottom: 8,
-  },
-  goalProgressFill: {
-    height: '100%',
-    borderRadius: 4,
-  },
-  goalProgressText: {
-    fontSize: 12,
-    color: theme.colors.text.secondary,
-    textAlign: 'right',
-  },
-  addGoalButton: {
-    borderWidth: 2,
-    borderColor: theme.colors.primary[300],
-    borderStyle: 'dashed',
-    borderRadius: theme.borderRadius.lg,
-    paddingVertical: 16,
-    alignItems: 'center',
-    marginTop: 8,
-  },
-  addGoalButtonText: {
-    fontSize: 14,
-    color: theme.colors.primary[600],
-    fontWeight: '600',
-  },
-  // 応援コメントスタイル
-  supportSection: {
-    marginHorizontal: 16,
-    marginBottom: 24,
-  },
-  supportContainer: {
-    backgroundColor: theme.colors.accent[50],
-    borderRadius: theme.borderRadius.xl,
-    padding: 20,
-    flexDirection: 'row',
-    alignItems: 'flex-start',
-    borderLeftWidth: 4,
-    borderLeftColor: theme.colors.accent[400],
-    ...theme.shadow.sm,
-  },
-  supportIcon: {
-    width: 40,
-    height: 40,
-    borderRadius: 20,
-    backgroundColor: theme.colors.accent[100],
-    justifyContent: 'center',
-    alignItems: 'center',
-    marginRight: 16,
-  },
-  supportIconText: {
-    fontSize: 20,
-  },
-  supportComment: {
-    flex: 1,
-    fontSize: 16,
-    color: theme.colors.text.primary,
-    lineHeight: 24,
-    fontStyle: 'italic',
->>>>>>> ea7fba64
-  },
-});
+import React, {useState, useRef, useEffect} from 'react';
+import {
+  View,
+  Text,
+  StyleSheet,
+  ScrollView,
+  TouchableOpacity,
+  Alert,
+  Switch,
+  Animated,
+  StatusBar,
+  Dimensions,
+} from 'react-native';
+import {DrawerNavigationProp} from '@react-navigation/drawer';
+import {CompositeNavigationProp} from '@react-navigation/native';
+import {StackNavigationProp} from '@react-navigation/stack';
+import {
+  MainDrawerParamList,
+  RootStackParamList,
+} from '../navigation/AppNavigator';
+import ProfileEditModal from '../components/ProfileEditModal';
+import theme from '../styles/theme';
+
+const {width} = Dimensions.get('window');
+
+type MyPageScreenNavigationProp = CompositeNavigationProp<
+  DrawerNavigationProp<MainDrawerParamList, 'MyPage'>,
+  StackNavigationProp<RootStackParamList>
+>;
+
+interface Props {
+  navigation: MyPageScreenNavigationProp;
+}
+
+interface UserProfile {
+  name: string;
+  email: string;
+  age: number;
+  height: number;
+  weight: number;
+  showNickname: boolean;
+  goals: Goal[];
+  supportComment?: string;
+}
+
+interface Goal {
+  id: string;
+  type: 'steps' | 'weight' | 'exercise';
+  target: number;
+  current: number;
+  unit: string;
+  achieved: boolean;
+}
+
+interface SettingItem {
+  id: string;
+  title: string;
+  subtitle?: string;
+  icon: string;
+  type: 'toggle' | 'navigation' | 'action';
+  value?: boolean;
+  onPress?: () => void;
+  onToggle?: (value: boolean) => void;
+}
+
+export default function MyPageScreen({navigation}: Props) {
+  const [profile, setProfile] = useState<UserProfile>({
+    name: '田中 太郎',
+    email: 'tanaka@example.com',
+    age: 35,
+    height: 170,
+    weight: 65,
+    showNickname: true,
+    goals: [
+      {
+        id: '1',
+        type: 'steps',
+        target: 10000,
+        current: 7500,
+        unit: '歩',
+        achieved: false,
+      },
+      {
+        id: '2',
+        type: 'weight',
+        target: 60,
+        current: 65,
+        unit: 'kg',
+        achieved: false,
+      },
+    ],
+    supportComment: 'がんばって健康管理を続けましょう！',
+  });
+
+  const [modalVisible, setModalVisible] = useState(false);
+  const [notifications, setNotifications] = useState(true);
+  const [darkMode, setDarkMode] = useState(false);
+  const [biometric, setBiometric] = useState(false);
+
+  // アニメーション用の値
+  const fadeAnim = useRef(new Animated.Value(0)).current;
+  const slideAnim = useRef(new Animated.Value(30)).current;
+
+  useEffect(() => {
+    // 入場アニメーション
+    Animated.parallel([
+      Animated.timing(fadeAnim, {
+        toValue: 1,
+        duration: 600,
+        useNativeDriver: true,
+      }),
+      Animated.timing(slideAnim, {
+        toValue: 0,
+        duration: 500,
+        useNativeDriver: true,
+      }),
+    ]).start();
+  }, []);
+
+  const handleProfileSave = (updatedProfile: UserProfile) => {
+    setProfile(updatedProfile);
+    setModalVisible(false);
+    Alert.alert('成功', 'プロフィールを更新しました。');
+  };
+
+  const handleLogout = () => {
+    Alert.alert(
+      'ログアウト',
+      'ログアウトしますか？',
+      [
+        {text: 'キャンセル', style: 'cancel'},
+        {
+          text: 'ログアウト',
+          style: 'destructive',
+          onPress: () => {
+            // 退場アニメーション
+            Animated.parallel([
+              Animated.timing(fadeAnim, {
+                toValue: 0,
+                duration: 300,
+                useNativeDriver: true,
+              }),
+            ]).start(() => {
+              // ログアウト時はLogin画面に戻る
+              navigation.getParent()?.reset({
+                index: 0,
+                routes: [{name: 'Login'}],
+              });
+            });
+          },
+        },
+      ]
+    );
+  };
+
+  const settingsData: SettingItem[] = [
+    {
+      id: 'notifications',
+      title: '通知設定',
+      subtitle: 'プッシュ通知の受信設定',
+      icon: '🔔',
+      type: 'toggle',
+      value: notifications,
+      onToggle: setNotifications,
+    },
+    {
+      id: 'darkMode',
+      title: 'ダークモード',
+      subtitle: '画面の表示テーマ',
+      icon: '🌙',
+      type: 'toggle',
+      value: darkMode,
+      onToggle: setDarkMode,
+    },
+    {
+      id: 'biometric',
+      title: '生体認証',
+      subtitle: '指紋・顔認証でのログイン',
+      icon: '🔐',
+      type: 'toggle',
+      value: biometric,
+      onToggle: setBiometric,
+    },
+    {
+      id: 'backup',
+      title: 'データバックアップ',
+      subtitle: 'クラウドへのデータ保存',
+      icon: '☁️',
+      type: 'navigation',
+      onPress: () => navigation.navigate('Backup'),
+    },
+    {
+      id: 'privacy',
+      title: 'プライバシー設定',
+      subtitle: 'データ共有とプライバシー',
+      icon: '🛡️',
+      type: 'navigation',
+      onPress: () => Alert.alert('開発中', 'この機能は開発中です。'),
+    },
+    {
+      id: 'help',
+      title: 'ヘルプ・サポート',
+      subtitle: 'よくある質問とお問い合わせ',
+      icon: '❓',
+      type: 'navigation',
+      onPress: () => Alert.alert('開発中', 'この機能は開発中です。'),
+    },
+    {
+      id: 'about',
+      title: 'アプリについて',
+      subtitle: 'バージョン情報と利用規約',
+      icon: 'ℹ️',
+      type: 'navigation',
+      onPress: () => Alert.alert('HDB v1.0.0', 'Health Data Bank\n© 2025 HDB Team'),
+    },
+  ];
+
+  const renderSettingItem = (item: SettingItem) => (
+    <TouchableOpacity
+      key={item.id}
+      style={styles.settingItem}
+      onPress={item.onPress}
+      disabled={item.type === 'toggle'}>
+      <View style={styles.settingItemLeft}>
+        <View style={styles.settingIcon}>
+          <Text style={styles.settingIconText}>{item.icon}</Text>
+        </View>
+        <View style={styles.settingTextContainer}>
+          <Text style={styles.settingTitle}>{item.title}</Text>
+          {item.subtitle && (
+            <Text style={styles.settingSubtitle}>{item.subtitle}</Text>
+          )}
+        </View>
+      </View>
+      <View style={styles.settingItemRight}>
+        {item.type === 'toggle' ? (
+          <Switch
+            value={item.value}
+            onValueChange={item.onToggle}
+            trackColor={{
+              false: theme.colors.gray[300],
+              true: theme.colors.primary[200],
+            }}
+            thumbColor={
+              item.value ? theme.colors.primary[500] : theme.colors.gray[400]
+            }
+          />
+        ) : (
+          <Text style={styles.chevron}>›</Text>
+        )}
+      </View>
+    </TouchableOpacity>
+  );
+
+  return (
+    <>
+      <StatusBar barStyle="dark-content" backgroundColor={theme.colors.background.primary} />
+      <ScrollView style={styles.container} showsVerticalScrollIndicator={false}>
+        <Animated.View
+          style={[
+            styles.content,
+            {
+              opacity: fadeAnim,
+              transform: [{ translateY: slideAnim }]
+            }
+          ]}
+        >
+          {/* プロフィールヘッダー */}
+          <View style={styles.profileHeader}>
+            <View style={styles.profileBackground}>
+              <View style={styles.decorativeCircle1} />
+              <View style={styles.decorativeCircle2} />
+            </View>
+            
+            <View style={styles.profileContent}>
+              <Text style={styles.profileName}>{profile.name}</Text>
+              <Text style={styles.profileEmail}>{profile.email}</Text>
+              
+              <TouchableOpacity
+                style={styles.editProfileButton}
+                onPress={() => setModalVisible(true)}>
+                <Text style={styles.editProfileButtonText}>
+                  ✨ プロフィール編集
+                </Text>
+              </TouchableOpacity>
+            </View>
+          </View>
+
+          {/* ニックネーム表示設定 */}
+          <View style={styles.nicknameSection}>
+            <Text style={styles.sectionTitle}>👤 ニックネーム設定</Text>
+            <View style={styles.nicknameContainer}>
+              <View style={styles.nicknameRow}>
+                <View style={styles.nicknameInfo}>
+                  <Text style={styles.nicknameLabel}>ニックネーム表示</Text>
+                  <Text style={styles.nicknameSubtitle}>
+                    他のユーザーにニックネームを表示する
+                  </Text>
+                </View>
+                <Switch
+                  value={profile.showNickname}
+                  onValueChange={(value) => 
+                    setProfile(prev => ({...prev, showNickname: value}))
+                  }
+                  trackColor={{
+                    false: theme.colors.gray[300],
+                    true: theme.colors.primary[200],
+                  }}
+                  thumbColor={
+                    profile.showNickname ? theme.colors.primary[500] : theme.colors.gray[400]
+                  }
+                />
+              </View>
+              {profile.showNickname && (
+                <View style={styles.nicknamePreview}>
+                  <Text style={styles.nicknamePreviewLabel}>表示名:</Text>
+                  <Text style={styles.nicknamePreviewText}>{profile.name}</Text>
+                </View>
+              )}
+            </View>
+          </View>
+
+          {/* 目標設定セクション */}
+          <View style={styles.goalsSection}>
+            <Text style={styles.sectionTitle}>🎯 目標設定</Text>
+            <View style={styles.goalsContainer}>
+              {profile.goals.map((goal) => (
+                <View key={goal.id} style={styles.goalItem}>
+                  <View style={styles.goalHeader}>
+                    <View style={styles.goalInfo}>
+                      <Text style={styles.goalType}>
+                        {goal.type === 'steps' ? '👣 歩数' : 
+                         goal.type === 'weight' ? '⚖️ 体重' : '💪 運動'}
+                      </Text>
+                      <Text style={styles.goalTarget}>
+                        目標: {goal.target.toLocaleString()}{goal.unit}
+                      </Text>
+                    </View>
+                    <View style={styles.goalStatus}>
+                      <Text style={[
+                        styles.goalStatusText,
+                        {color: goal.achieved ? theme.colors.success : theme.colors.warning}
+                      ]}>
+                        {goal.achieved ? '達成' : '未達成'}
+                      </Text>
+                    </View>
+                  </View>
+                  <View style={styles.goalProgress}>
+                    <View style={styles.goalProgressBar}>
+                      <View 
+                        style={[
+                          styles.goalProgressFill,
+                          {
+                            width: `${Math.min((goal.current / goal.target) * 100, 100)}%`,
+                            backgroundColor: goal.achieved ? theme.colors.success : theme.colors.primary[500]
+                          }
+                        ]}
+                      />
+                    </View>
+                    <Text style={styles.goalProgressText}>
+                      {goal.current.toLocaleString()} / {goal.target.toLocaleString()}{goal.unit}
+                    </Text>
+                  </View>
+                </View>
+              ))}
+              <TouchableOpacity 
+                style={styles.addGoalButton}
+                onPress={() => Alert.alert('開発中', '目標追加機能は開発中です。')}
+              >
+                <Text style={styles.addGoalButtonText}>+ 新しい目標を追加</Text>
+              </TouchableOpacity>
+            </View>
+          </View>
+
+          {/* 応援コメント表示エリア */}
+          {profile.supportComment && (
+            <View style={styles.supportSection}>
+              <Text style={styles.sectionTitle}>💬 応援メッセージ</Text>
+              <View style={styles.supportContainer}>
+                <View style={styles.supportIcon}>
+                  <Text style={styles.supportIconText}>🌟</Text>
+                </View>
+                <Text style={styles.supportComment}>{profile.supportComment}</Text>
+              </View>
+            </View>
+          )}
+
+          {/* 健康データサマリー */}
+          <View style={styles.healthSummary}>
+            <Text style={styles.sectionTitle}>📊 健康データサマリー</Text>
+            <View style={styles.healthStats}>
+              <View style={styles.healthStatItem}>
+                <Text style={styles.healthStatIcon}>📏</Text>
+                <Text style={styles.healthStatValue}>{profile.height}</Text>
+                <Text style={styles.healthStatLabel}>身長 (cm)</Text>
+              </View>
+              <View style={styles.healthStatItem}>
+                <Text style={styles.healthStatIcon}>⚖️</Text>
+                <Text style={styles.healthStatValue}>{profile.weight}</Text>
+                <Text style={styles.healthStatLabel}>体重 (kg)</Text>
+              </View>
+              <View style={styles.healthStatItem}>
+                <Text style={styles.healthStatIcon}>🎂</Text>
+                <Text style={styles.healthStatValue}>{profile.age}</Text>
+                <Text style={styles.healthStatLabel}>年齢 (歳)</Text>
+              </View>
+              <View style={styles.healthStatItem}>
+                <Text style={styles.healthStatIcon}>💪</Text>
+                <Text style={styles.healthStatValue}>
+                  {(profile.weight / Math.pow(profile.height / 100, 2)).toFixed(1)}
+                </Text>
+                <Text style={styles.healthStatLabel}>BMI</Text>
+              </View>
+            </View>
+          </View>
+
+          {/* 設定セクション */}
+          <View style={styles.settingsSection}>
+            <Text style={styles.sectionTitle}>⚙️ 設定</Text>
+            <View style={styles.settingsContainer}>
+              {settingsData.map(renderSettingItem)}
+            </View>
+          </View>
+
+          {/* アクションセクション */}
+          <View style={styles.actionsSection}>
+            <TouchableOpacity
+              style={styles.logoutButton}
+              onPress={handleLogout}>
+              <Text style={styles.logoutButtonText}>🚪 ログアウト</Text>
+            </TouchableOpacity>
+          </View>
+
+          {/* フッター */}
+          <View style={styles.footer}>
+            <Text style={styles.footerText}>
+              HDB - Health Data Bank{'\n'}
+              あなたの健康を、データで支える
+            </Text>
+            <Text style={styles.versionText}>Version 1.0.0</Text>
+          </View>
+        </Animated.View>
+      </ScrollView>
+
+      <ProfileEditModal
+        visible={modalVisible}
+        user={{ nickname: profile.name }}
+        onSave={(data: any) => {
+          // プロフィール更新処理
+          const updatedProfile = {
+            ...profile,
+            name: data.nickname || profile.name,
+          };
+          handleProfileSave(updatedProfile);
+        }}
+        onClose={() => setModalVisible(false)}
+      />
+    </>
+  );
+}
+
+const styles = StyleSheet.create({
+  container: {
+    flex: 1,
+    backgroundColor: theme.colors.background.secondary,
+  },
+  content: {
+    flex: 1,
+  },
+  profileHeader: {
+    position: 'relative',
+    marginBottom: 24,
+  },
+  profileBackground: {
+    height: 200,
+    backgroundColor: theme.colors.primary[500],
+    position: 'relative',
+    overflow: 'hidden',
+  },
+  decorativeCircle1: {
+    position: 'absolute',
+    width: 150,
+    height: 150,
+    borderRadius: 75,
+    backgroundColor: theme.colors.primary[400],
+    opacity: 0.3,
+    top: -50,
+    right: -50,
+  },
+  decorativeCircle2: {
+    position: 'absolute',
+    width: 100,
+    height: 100,
+    borderRadius: 50,
+    backgroundColor: theme.colors.primary[600],
+    opacity: 0.2,
+    bottom: -30,
+    left: -30,
+  },
+  profileContent: {
+    alignItems: 'center',
+    paddingHorizontal: 24,
+    marginTop: -60,
+  },
+  avatarContainer: {
+    position: 'relative',
+    marginBottom: 16,
+  },
+  avatar: {
+    width: 120,
+    height: 120,
+    borderRadius: 60,
+    backgroundColor: theme.colors.background.primary,
+    justifyContent: 'center',
+    alignItems: 'center',
+    borderWidth: 4,
+    borderColor: theme.colors.background.primary,
+    ...theme.shadow.lg,
+  },
+  avatarEmoji: {
+    fontSize: 60,
+  },
+  editBadge: {
+    position: 'absolute',
+    bottom: 8,
+    right: 8,
+    width: 32,
+    height: 32,
+    borderRadius: 16,
+    backgroundColor: theme.colors.accent[400],
+    justifyContent: 'center',
+    alignItems: 'center',
+    borderWidth: 2,
+    borderColor: theme.colors.background.primary,
+  },
+  editIcon: {
+    fontSize: 14,
+  },
+  profileName: {
+    fontSize: 28,
+    fontWeight: 'bold',
+    color: theme.colors.text.primary,
+    marginBottom: 4,
+  },
+  profileEmail: {
+    fontSize: 16,
+    color: theme.colors.text.secondary,
+    marginBottom: 20,
+  },
+  editProfileButton: {
+    backgroundColor: theme.colors.primary[500],
+    borderRadius: theme.borderRadius.lg,
+    paddingVertical: 12,
+    paddingHorizontal: 24,
+    ...theme.shadow.md,
+  },
+  editProfileButtonText: {
+    fontSize: 16,
+    fontWeight: '600',
+    color: theme.colors.text.inverse,
+  },
+  healthSummary: {
+    marginHorizontal: 16,
+    marginBottom: 24,
+  },
+  sectionTitle: {
+    fontSize: 20,
+    fontWeight: 'bold',
+    color: theme.colors.text.primary,
+    marginBottom: 16,
+  },
+  healthStats: {
+    backgroundColor: theme.colors.background.primary,
+    borderRadius: theme.borderRadius.xl,
+    padding: 20,
+    flexDirection: 'row',
+    justifyContent: 'space-around',
+    ...theme.shadow.md,
+  },
+  healthStatItem: {
+    alignItems: 'center',
+    flex: 1,
+  },
+  healthStatIcon: {
+    fontSize: 24,
+    marginBottom: 8,
+  },
+  healthStatValue: {
+    fontSize: 20,
+    fontWeight: 'bold',
+    color: theme.colors.primary[600],
+    marginBottom: 4,
+  },
+  healthStatLabel: {
+    fontSize: 12,
+    color: theme.colors.text.secondary,
+    textAlign: 'center',
+  },
+  settingsSection: {
+    marginHorizontal: 16,
+    marginBottom: 24,
+  },
+  settingsContainer: {
+    backgroundColor: theme.colors.background.primary,
+    borderRadius: theme.borderRadius.xl,
+    overflow: 'hidden',
+    ...theme.shadow.md,
+  },
+  settingItem: {
+    flexDirection: 'row',
+    alignItems: 'center',
+    justifyContent: 'space-between',
+    paddingVertical: 16,
+    paddingHorizontal: 20,
+    borderBottomWidth: 1,
+    borderBottomColor: theme.colors.border.light,
+  },
+  settingItemLeft: {
+    flexDirection: 'row',
+    alignItems: 'center',
+    flex: 1,
+  },
+  settingIcon: {
+    width: 40,
+    height: 40,
+    borderRadius: 20,
+    backgroundColor: theme.colors.primary[50],
+    justifyContent: 'center',
+    alignItems: 'center',
+    marginRight: 16,
+  },
+  settingIconText: {
+    fontSize: 20,
+  },
+  settingTextContainer: {
+    flex: 1,
+  },
+  settingTitle: {
+    fontSize: 16,
+    fontWeight: '600',
+    color: theme.colors.text.primary,
+    marginBottom: 2,
+  },
+  settingSubtitle: {
+    fontSize: 14,
+    color: theme.colors.text.secondary,
+  },
+  settingItemRight: {
+    alignItems: 'center',
+    justifyContent: 'center',
+  },
+  chevron: {
+    fontSize: 24,
+    color: theme.colors.text.tertiary,
+    fontWeight: '300',
+  },
+  actionsSection: {
+    marginHorizontal: 16,
+    marginBottom: 24,
+  },
+  logoutButton: {
+    backgroundColor: theme.colors.error,
+    borderRadius: theme.borderRadius.lg,
+    paddingVertical: 16,
+    alignItems: 'center',
+    ...theme.shadow.md,
+  },
+  logoutButtonText: {
+    fontSize: 16,
+    fontWeight: '600',
+    color: theme.colors.text.inverse,
+  },
+  footer: {
+    alignItems: 'center',
+    paddingVertical: 32,
+    paddingHorizontal: 24,
+  },
+  footerText: {
+    fontSize: 14,
+    color: theme.colors.text.secondary,
+    textAlign: 'center',
+    lineHeight: 20,
+    marginBottom: 8,
+  },
+  versionText: {
+    fontSize: 12,
+    color: theme.colors.text.tertiary,
+  },
+  // ニックネーム設定スタイル
+  nicknameSection: {
+    marginHorizontal: 16,
+    marginBottom: 24,
+  },
+  nicknameContainer: {
+    backgroundColor: theme.colors.background.primary,
+    borderRadius: theme.borderRadius.xl,
+    padding: 20,
+    ...theme.shadow.md,
+  },
+  nicknameRow: {
+    flexDirection: 'row',
+    alignItems: 'center',
+    justifyContent: 'space-between',
+  },
+  nicknameInfo: {
+    flex: 1,
+    marginRight: 16,
+  },
+  nicknameLabel: {
+    fontSize: 16,
+    fontWeight: '600',
+    color: theme.colors.text.primary,
+    marginBottom: 4,
+  },
+  nicknameSubtitle: {
+    fontSize: 14,
+    color: theme.colors.text.secondary,
+  },
+  nicknamePreview: {
+    marginTop: 16,
+    paddingTop: 16,
+    borderTopWidth: 1,
+    borderTopColor: theme.colors.border.light,
+    flexDirection: 'row',
+    alignItems: 'center',
+  },
+  nicknamePreviewLabel: {
+    fontSize: 14,
+    color: theme.colors.text.secondary,
+    marginRight: 8,
+  },
+  nicknamePreviewText: {
+    fontSize: 16,
+    fontWeight: '600',
+    color: theme.colors.primary[600],
+  },
+  // 目標設定スタイル
+  goalsSection: {
+    marginHorizontal: 16,
+    marginBottom: 24,
+  },
+  goalsContainer: {
+    backgroundColor: theme.colors.background.primary,
+    borderRadius: theme.borderRadius.xl,
+    padding: 20,
+    ...theme.shadow.md,
+  },
+  goalItem: {
+    marginBottom: 20,
+    paddingBottom: 20,
+    borderBottomWidth: 1,
+    borderBottomColor: theme.colors.border.light,
+  },
+  goalHeader: {
+    flexDirection: 'row',
+    justifyContent: 'space-between',
+    alignItems: 'flex-start',
+    marginBottom: 12,
+  },
+  goalInfo: {
+    flex: 1,
+  },
+  goalType: {
+    fontSize: 16,
+    fontWeight: '600',
+    color: theme.colors.text.primary,
+    marginBottom: 4,
+  },
+  goalTarget: {
+    fontSize: 14,
+    color: theme.colors.text.secondary,
+  },
+  goalStatus: {
+    alignItems: 'flex-end',
+  },
+  goalStatusText: {
+    fontSize: 12,
+    fontWeight: '600',
+    paddingHorizontal: 8,
+    paddingVertical: 4,
+    borderRadius: theme.borderRadius.sm,
+    backgroundColor: theme.colors.background.secondary,
+  },
+  goalProgress: {
+    marginTop: 8,
+  },
+  goalProgressBar: {
+    height: 8,
+    backgroundColor: theme.colors.gray[200],
+    borderRadius: 4,
+    overflow: 'hidden',
+    marginBottom: 8,
+  },
+  goalProgressFill: {
+    height: '100%',
+    borderRadius: 4,
+  },
+  goalProgressText: {
+    fontSize: 12,
+    color: theme.colors.text.secondary,
+    textAlign: 'right',
+  },
+  addGoalButton: {
+    borderWidth: 2,
+    borderColor: theme.colors.primary[300],
+    borderStyle: 'dashed',
+    borderRadius: theme.borderRadius.lg,
+    paddingVertical: 16,
+    alignItems: 'center',
+    marginTop: 8,
+  },
+  addGoalButtonText: {
+    fontSize: 14,
+    color: theme.colors.primary[600],
+    fontWeight: '600',
+  },
+  // 応援コメントスタイル
+  supportSection: {
+    marginHorizontal: 16,
+    marginBottom: 24,
+  },
+  supportContainer: {
+    backgroundColor: theme.colors.accent[50],
+    borderRadius: theme.borderRadius.xl,
+    padding: 20,
+    flexDirection: 'row',
+    alignItems: 'flex-start',
+    borderLeftWidth: 4,
+    borderLeftColor: theme.colors.accent[400],
+    ...theme.shadow.sm,
+  },
+  supportIcon: {
+    width: 40,
+    height: 40,
+    borderRadius: 20,
+    backgroundColor: theme.colors.accent[100],
+    justifyContent: 'center',
+    alignItems: 'center',
+    marginRight: 16,
+  },
+  supportIconText: {
+    fontSize: 20,
+  },
+  supportComment: {
+    flex: 1,
+    fontSize: 16,
+    color: theme.colors.text.primary,
+    lineHeight: 24,
+    fontStyle: 'italic',
+  },
+});