--- conflicted
+++ resolved
@@ -16,12 +16,9 @@
 import HealthCheckupScreen from './HealthCheckupScreen';
 import RecordScreen from './RecordScreen';
 import NotificationHistoryScreen from './NotificationHistoryScreen';
-<<<<<<< HEAD
 import PulseSurveyListScreen from './PulseSurveyListScreen';
-=======
 import PulseSurveyPlaceholderScreen from './PulseSurveyPlaceholderScreen';
 import HealthCheckPlaceholderScreen from './HealthCheckPlaceholderScreen';
->>>>>>> 23084b0c
 
 type MainTabScreenNavigationProp = CompositeNavigationProp<
   DrawerNavigationProp<MainDrawerParamList, 'Home'>,
@@ -43,15 +40,12 @@
   const renderContent = () => {
     switch (activeTab) {
       case 'health-check':
-<<<<<<< HEAD
         return <HealthCheckupScreen navigation={navigation as any} />;
       case 'pulse-survey':
         return <PulseSurveyListScreen navigation={navigation as any} />;
-=======
-        return <HealthCheckScreen />;
+        //return <HealthCheckScreen />;
       case 'pulse-survey':
         return <PulseSurveyPlaceholderScreen />;
->>>>>>> 23084b0c
       case 'record':
         return <RecordScreen />;
       case 'notifications':
