--- conflicted
+++ resolved
@@ -1,336 +1,330 @@
-import React, {useState} from 'react';
-import {
-  Modal,
-  View,
-  Text,
-  StyleSheet,
-  TouchableOpacity,
-  TextInput,
-} from 'react-native';
-
-interface Props {
-  visible: boolean;
-  onClose: () => void;
-  onSave: (value: string, value2?: string, pulse?: string) => void;
-  title: string;
-  initialValue: string;
-  initialValue2?: string;
-  initialPulse?: string;
-}
-
-const VitalInputDialog = ({
-  visible,
-  onClose,
-  onSave,
-  title,
-  initialValue,
-  initialValue2,
-  initialPulse,
-}: Props) => {
-  const [value, setValue] = React.useState(initialValue);
-  const [value2, setValue2] = React.useState(initialValue2 || '');
-  const [pulse, setPulse] = React.useState(initialPulse || '');
-<<<<<<< HEAD
-=======
-  const [isEditingDate, setIsEditingDate] = useState(false);
-  const [isEditingTime, setIsEditingTime] = useState(false);
-  const [dateValue, setDateValue] = useState('');
-  const [timeValue, setTimeValue] = useState('');
->>>>>>> 487082c1
-
-  React.useEffect(() => {
-    setValue(initialValue);
-    setValue2(initialValue2 || '');
-    setPulse(initialPulse || '');
-<<<<<<< HEAD
-=======
-    // 現在の日時を設定
-    const now = new Date();
-    const year = now.getFullYear();
-    const month = String(now.getMonth() + 1).padStart(2, '0');
-    const day = String(now.getDate()).padStart(2, '0');
-    const hours = String(now.getHours()).padStart(2, '0');
-    const minutes = String(now.getMinutes()).padStart(2, '0');
-    setDateValue(`${year}/${month}/${day}`);
-    setTimeValue(`${hours}:${minutes}`);
->>>>>>> 487082c1
-  }, [initialValue, initialValue2, initialPulse]);
-
-  const isBloodPressure = title === '血圧';
-
-  const validateInput = () => {
-    if (!value.trim()) {
-      return false;
-    }
-
-    const numValue = parseFloat(value);
-    if (isNaN(numValue)) {
-      return false;
-    }
-
-    if (isBloodPressure) {
-      if (!value2.trim()) {
-        return false;
-      }
-      const numValue2 = parseFloat(value2);
-      if (isNaN(numValue2)) {
-        return false;
-      }
-      if (numValue < 50 || numValue > 250) {
-        return false;
-      }
-      if (numValue2 < 30 || numValue2 > 150) {
-        return false;
-      }
-      if (numValue <= numValue2) {
-        return false;
-      }
-      
-      // 脈拍のバリデーション（オプション）
-      if (pulse.trim()) {
-        const pulseValue = parseFloat(pulse);
-        if (isNaN(pulseValue) || pulseValue < 40 || pulseValue > 200) {
-          return false;
-        }
-      }
-    }
-
-    return true;
-  };
-
-  const handleSave = () => {
-    if (!validateInput()) {
-      return;
-    }
-    
-    if (isBloodPressure) {
-      onSave(value, value2, pulse);
-    } else {
-      onSave(value, undefined, selectedDate);
-    }
-    onClose();
-  };
-
-  const toggleDate = () => {
-    const newDate = new Date();
-    if (isToday) {
-      newDate.setDate(newDate.getDate() - 1);
-      setIsToday(false);
-    } else {
-      setIsToday(true);
-    }
-    setSelectedDate(newDate);
-  };
-
-  const formatDate = (date: Date) => {
-    return `${date.getFullYear()}/${String(date.getMonth() + 1).padStart(2, '0')}/${String(date.getDate()).padStart(2, '0')}`;
-  };
-
-  return (
-    <Modal
-      animationType="fade"
-      transparent={true}
-      visible={visible}
-      onRequestClose={onClose}>
-      <View style={styles.centeredView}>
-        <View style={styles.modalView}>
-          <Text style={styles.modalTitle}>{title} の入力</Text>
-
-          <View style={styles.inputRow}>
-            <Text style={styles.label}>日付</Text>
-            {isEditingDate ? (
-              <TextInput
-                style={styles.input}
-                value={dateValue}
-                onChangeText={setDateValue}
-                onBlur={() => setIsEditingDate(false)}
-                placeholder="YYYY/MM/DD"
-                autoFocus
-              />
-            ) : (
-              <TouchableOpacity 
-                style={styles.datePicker}
-                onPress={() => setIsEditingDate(true)}>
-                <Text>{dateValue}</Text>
-              </TouchableOpacity>
-            )}
-          </View>
-
-          <View style={styles.inputRow}>
-            <Text style={styles.label}>時刻</Text>
-            {isEditingTime ? (
-              <TextInput
-                style={styles.input}
-                value={timeValue}
-                onChangeText={setTimeValue}
-                onBlur={() => setIsEditingTime(false)}
-                placeholder="HH:MM"
-                autoFocus
-              />
-            ) : (
-              <TouchableOpacity 
-                style={styles.datePicker}
-                onPress={() => setIsEditingTime(true)}>
-                <Text>{timeValue}</Text>
-              </TouchableOpacity>
-            )}
-          </View>
-
-          <View style={styles.inputRow}>
-            <Text style={styles.label}>{isBloodPressure ? '収縮期' : '値'}</Text>
-            <TextInput
-              style={styles.input}
-              onChangeText={setValue}
-              value={value}
-              keyboardType="numeric"
-              placeholder={isBloodPressure ? '例: 120' : ''}
-            />
-            {isBloodPressure && <Text style={styles.unit}>mmHg</Text>}
-          </View>
-
-          {isBloodPressure && (
-            <>
-              <View style={styles.inputRow}>
-                <Text style={styles.label}>拡張期</Text>
-                <TextInput
-                  style={styles.input}
-                  onChangeText={setValue2}
-                  value={value2}
-                  keyboardType="numeric"
-                  placeholder="例: 80"
-                />
-                <Text style={styles.unit}>mmHg</Text>
-              </View>
-              
-              <View style={styles.inputRow}>
-                <Text style={styles.label}>脈拍</Text>
-                <TextInput
-                  style={styles.input}
-                  onChangeText={setPulse}
-                  value={pulse}
-                  keyboardType="numeric"
-                  placeholder="例: 72 (任意)"
-                />
-                <Text style={styles.unit}>bpm</Text>
-              </View>
-            </>
-          )}
-
-          <View style={styles.buttonRow}>
-            <TouchableOpacity
-              style={[styles.button, styles.buttonClose]}
-              onPress={onClose}>
-              <Text style={styles.textStyle}>キャンセル</Text>
-            </TouchableOpacity>
-            <TouchableOpacity
-              style={[styles.button, styles.buttonSave]}
-              onPress={handleSave}>
-              <Text style={styles.textStyle}>保存</Text>
-            </TouchableOpacity>
-          </View>
-        </View>
-      </View>
-    </Modal>
-  );
-};
-
-const styles = StyleSheet.create({
-  centeredView: {
-    flex: 1,
-    justifyContent: 'center',
-    alignItems: 'center',
-    backgroundColor: 'rgba(0, 0, 0, 0.4)',
-  },
-  modalView: {
-    margin: 20,
-    backgroundColor: 'white',
-    borderRadius: 20,
-    padding: 35,
-    alignItems: 'center',
-    shadowColor: '#000',
-    shadowOffset: {
-      width: 0,
-      height: 2,
-    },
-    shadowOpacity: 0.25,
-    shadowRadius: 4,
-    elevation: 5,
-    width: '80%',
-  },
-  modalTitle: {
-    marginBottom: 15,
-    textAlign: 'center',
-    fontSize: 18,
-    fontWeight: 'bold',
-  },
-  inputRow: {
-    flexDirection: 'row',
-    alignItems: 'center',
-    marginBottom: 15,
-    width: '100%',
-  },
-  label: {
-    width: 50,
-    fontSize: 16,
-  },
-  input: {
-    flex: 1,
-    height: 40,
-    borderColor: 'gray',
-    borderWidth: 1,
-    borderRadius: 5,
-    paddingHorizontal: 10,
-  },
-  datePicker: {
-    flex: 1,
-    height: 40,
-    borderColor: 'gray',
-    borderWidth: 1,
-    borderRadius: 5,
-    paddingHorizontal: 10,
-    justifyContent: 'center',
-  },
-  buttonRow: {
-    flexDirection: 'row',
-    justifyContent: 'space-between',
-    width: '100%',
-    marginTop: 20,
-  },
-  button: {
-    borderRadius: 10,
-    padding: 10,
-    elevation: 2,
-    flex: 1,
-    marginHorizontal: 5,
-  },
-  buttonSave: {
-    backgroundColor: '#2196F3',
-  },
-  buttonClose: {
-    backgroundColor: '#ccc',
-  },
-  textStyle: {
-    color: 'white',
-    fontWeight: 'bold',
-    textAlign: 'center',
-  },
-  unit: {
-    marginLeft: 8,
-    fontSize: 16,
-    color: '#666',
-    width: 50,
-  },
-  dateToggle: {
-    marginLeft: 10,
-    backgroundColor: '#2196F3',
-    paddingHorizontal: 15,
-    paddingVertical: 8,
-    borderRadius: 5,
-  },
-  dateToggleText: {
-    color: 'white',
-    fontWeight: 'bold',
-  },
-});
-
-export default VitalInputDialog;
+import React, {useState} from 'react';
+import {
+  Modal,
+  View,
+  Text,
+  StyleSheet,
+  TouchableOpacity,
+  TextInput,
+} from 'react-native';
+
+interface Props {
+  visible: boolean;
+  onClose: () => void;
+  onSave: (value: string, value2?: string, pulse?: string) => void;
+  title: string;
+  initialValue: string;
+  initialValue2?: string;
+  initialPulse?: string;
+}
+
+const VitalInputDialog = ({
+  visible,
+  onClose,
+  onSave,
+  title,
+  initialValue,
+  initialValue2,
+  initialPulse,
+}: Props) => {
+  const [value, setValue] = React.useState(initialValue);
+  const [value2, setValue2] = React.useState(initialValue2 || '');
+  const [pulse, setPulse] = React.useState(initialPulse || '');
+  const [isEditingDate, setIsEditingDate] = useState(false);
+  const [isEditingTime, setIsEditingTime] = useState(false);
+  const [dateValue, setDateValue] = useState('');
+  const [timeValue, setTimeValue] = useState('');
+
+  React.useEffect(() => {
+    setValue(initialValue);
+    setValue2(initialValue2 || '');
+    setPulse(initialPulse || '');
+    // 現在の日時を設定
+    const now = new Date();
+    const year = now.getFullYear();
+    const month = String(now.getMonth() + 1).padStart(2, '0');
+    const day = String(now.getDate()).padStart(2, '0');
+    const hours = String(now.getHours()).padStart(2, '0');
+    const minutes = String(now.getMinutes()).padStart(2, '0');
+    setDateValue(`${year}/${month}/${day}`);
+    setTimeValue(`${hours}:${minutes}`);
+  }, [initialValue, initialValue2, initialPulse]);
+
+  const isBloodPressure = title === '血圧';
+
+  const validateInput = () => {
+    if (!value.trim()) {
+      return false;
+    }
+
+    const numValue = parseFloat(value);
+    if (isNaN(numValue)) {
+      return false;
+    }
+
+    if (isBloodPressure) {
+      if (!value2.trim()) {
+        return false;
+      }
+      const numValue2 = parseFloat(value2);
+      if (isNaN(numValue2)) {
+        return false;
+      }
+      if (numValue < 50 || numValue > 250) {
+        return false;
+      }
+      if (numValue2 < 30 || numValue2 > 150) {
+        return false;
+      }
+      if (numValue <= numValue2) {
+        return false;
+      }
+      
+      // 脈拍のバリデーション（オプション）
+      if (pulse.trim()) {
+        const pulseValue = parseFloat(pulse);
+        if (isNaN(pulseValue) || pulseValue < 40 || pulseValue > 200) {
+          return false;
+        }
+      }
+    }
+
+    return true;
+  };
+
+  const handleSave = () => {
+    if (!validateInput()) {
+      return;
+    }
+    
+    if (isBloodPressure) {
+      onSave(value, value2, pulse);
+    } else {
+      onSave(value, undefined, selectedDate);
+    }
+    onClose();
+  };
+
+  const toggleDate = () => {
+    const newDate = new Date();
+    if (isToday) {
+      newDate.setDate(newDate.getDate() - 1);
+      setIsToday(false);
+    } else {
+      setIsToday(true);
+    }
+    setSelectedDate(newDate);
+  };
+
+  const formatDate = (date: Date) => {
+    return `${date.getFullYear()}/${String(date.getMonth() + 1).padStart(2, '0')}/${String(date.getDate()).padStart(2, '0')}`;
+  };
+
+  return (
+    <Modal
+      animationType="fade"
+      transparent={true}
+      visible={visible}
+      onRequestClose={onClose}>
+      <View style={styles.centeredView}>
+        <View style={styles.modalView}>
+          <Text style={styles.modalTitle}>{title} の入力</Text>
+
+          <View style={styles.inputRow}>
+            <Text style={styles.label}>日付</Text>
+            {isEditingDate ? (
+              <TextInput
+                style={styles.input}
+                value={dateValue}
+                onChangeText={setDateValue}
+                onBlur={() => setIsEditingDate(false)}
+                placeholder="YYYY/MM/DD"
+                autoFocus
+              />
+            ) : (
+              <TouchableOpacity 
+                style={styles.datePicker}
+                onPress={() => setIsEditingDate(true)}>
+                <Text>{dateValue}</Text>
+              </TouchableOpacity>
+            )}
+          </View>
+
+          <View style={styles.inputRow}>
+            <Text style={styles.label}>時刻</Text>
+            {isEditingTime ? (
+              <TextInput
+                style={styles.input}
+                value={timeValue}
+                onChangeText={setTimeValue}
+                onBlur={() => setIsEditingTime(false)}
+                placeholder="HH:MM"
+                autoFocus
+              />
+            ) : (
+              <TouchableOpacity 
+                style={styles.datePicker}
+                onPress={() => setIsEditingTime(true)}>
+                <Text>{timeValue}</Text>
+              </TouchableOpacity>
+            )}
+          </View>
+
+          <View style={styles.inputRow}>
+            <Text style={styles.label}>{isBloodPressure ? '収縮期' : '値'}</Text>
+            <TextInput
+              style={styles.input}
+              onChangeText={setValue}
+              value={value}
+              keyboardType="numeric"
+              placeholder={isBloodPressure ? '例: 120' : ''}
+            />
+            {isBloodPressure && <Text style={styles.unit}>mmHg</Text>}
+          </View>
+
+          {isBloodPressure && (
+            <>
+              <View style={styles.inputRow}>
+                <Text style={styles.label}>拡張期</Text>
+                <TextInput
+                  style={styles.input}
+                  onChangeText={setValue2}
+                  value={value2}
+                  keyboardType="numeric"
+                  placeholder="例: 80"
+                />
+                <Text style={styles.unit}>mmHg</Text>
+              </View>
+              
+              <View style={styles.inputRow}>
+                <Text style={styles.label}>脈拍</Text>
+                <TextInput
+                  style={styles.input}
+                  onChangeText={setPulse}
+                  value={pulse}
+                  keyboardType="numeric"
+                  placeholder="例: 72 (任意)"
+                />
+                <Text style={styles.unit}>bpm</Text>
+              </View>
+            </>
+          )}
+
+          <View style={styles.buttonRow}>
+            <TouchableOpacity
+              style={[styles.button, styles.buttonClose]}
+              onPress={onClose}>
+              <Text style={styles.textStyle}>キャンセル</Text>
+            </TouchableOpacity>
+            <TouchableOpacity
+              style={[styles.button, styles.buttonSave]}
+              onPress={handleSave}>
+              <Text style={styles.textStyle}>保存</Text>
+            </TouchableOpacity>
+          </View>
+        </View>
+      </View>
+    </Modal>
+  );
+};
+
+const styles = StyleSheet.create({
+  centeredView: {
+    flex: 1,
+    justifyContent: 'center',
+    alignItems: 'center',
+    backgroundColor: 'rgba(0, 0, 0, 0.4)',
+  },
+  modalView: {
+    margin: 20,
+    backgroundColor: 'white',
+    borderRadius: 20,
+    padding: 35,
+    alignItems: 'center',
+    shadowColor: '#000',
+    shadowOffset: {
+      width: 0,
+      height: 2,
+    },
+    shadowOpacity: 0.25,
+    shadowRadius: 4,
+    elevation: 5,
+    width: '80%',
+  },
+  modalTitle: {
+    marginBottom: 15,
+    textAlign: 'center',
+    fontSize: 18,
+    fontWeight: 'bold',
+  },
+  inputRow: {
+    flexDirection: 'row',
+    alignItems: 'center',
+    marginBottom: 15,
+    width: '100%',
+  },
+  label: {
+    width: 50,
+    fontSize: 16,
+  },
+  input: {
+    flex: 1,
+    height: 40,
+    borderColor: 'gray',
+    borderWidth: 1,
+    borderRadius: 5,
+    paddingHorizontal: 10,
+  },
+  datePicker: {
+    flex: 1,
+    height: 40,
+    borderColor: 'gray',
+    borderWidth: 1,
+    borderRadius: 5,
+    paddingHorizontal: 10,
+    justifyContent: 'center',
+  },
+  buttonRow: {
+    flexDirection: 'row',
+    justifyContent: 'space-between',
+    width: '100%',
+    marginTop: 20,
+  },
+  button: {
+    borderRadius: 10,
+    padding: 10,
+    elevation: 2,
+    flex: 1,
+    marginHorizontal: 5,
+  },
+  buttonSave: {
+    backgroundColor: '#2196F3',
+  },
+  buttonClose: {
+    backgroundColor: '#ccc',
+  },
+  textStyle: {
+    color: 'white',
+    fontWeight: 'bold',
+    textAlign: 'center',
+  },
+  unit: {
+    marginLeft: 8,
+    fontSize: 16,
+    color: '#666',
+    width: 50,
+  },
+  dateToggle: {
+    marginLeft: 10,
+    backgroundColor: '#2196F3',
+    paddingHorizontal: 15,
+    paddingVertical: 8,
+    borderRadius: 5,
+  },
+  dateToggleText: {
+    color: 'white',
+    fontWeight: 'bold',
+  },
+});
+
+export default VitalInputDialog;