--- conflicted
+++ resolved
@@ -1,303 +1,265 @@
-import React from 'react';
-import {
-  Modal,
-  View,
-  Text,
-  StyleSheet,
-  TouchableOpacity,
-  TextInput,
-} from 'react-native';
-
-interface Props {
-  visible: boolean;
-  onClose: () => void;
-<<<<<<< HEAD
-  onSave: (value: string, value2?: string) => void;
-  title: string;
-  initialValue: string;
-  initialValue2?: string;
-=======
-  onSave: (value: string, value2?: string, pulse?: string) => void;
-  title: string;
-  initialValue: string;
-  initialValue2?: string;
-  initialPulse?: string;
->>>>>>> ea7fba64
-}
-
-const VitalInputDialog = ({
-  visible,
-  onClose,
-  onSave,
-  title,
-  initialValue,
-  initialValue2,
-<<<<<<< HEAD
-}: Props) => {
-  const [value, setValue] = React.useState(initialValue);
-  const [value2, setValue2] = React.useState(initialValue2 || '');
-=======
-  initialPulse,
-}: Props) => {
-  const [value, setValue] = React.useState(initialValue);
-  const [value2, setValue2] = React.useState(initialValue2 || '');
-  const [pulse, setPulse] = React.useState(initialPulse || '');
->>>>>>> ea7fba64
-
-  React.useEffect(() => {
-    setValue(initialValue);
-    setValue2(initialValue2 || '');
-<<<<<<< HEAD
-  }, [initialValue, initialValue2]);
-=======
-    setPulse(initialPulse || '');
-  }, [initialValue, initialValue2, initialPulse]);
->>>>>>> ea7fba64
-
-  const isBloodPressure = title === '血圧';
-
-  const validateInput = () => {
-    if (!value.trim()) {
-      return false;
-    }
-
-    const numValue = parseFloat(value);
-    if (isNaN(numValue)) {
-      return false;
-    }
-
-    if (isBloodPressure) {
-      if (!value2.trim()) {
-        return false;
-      }
-      const numValue2 = parseFloat(value2);
-      if (isNaN(numValue2)) {
-        return false;
-      }
-      if (numValue < 50 || numValue > 250) {
-        return false;
-      }
-      if (numValue2 < 30 || numValue2 > 150) {
-        return false;
-      }
-      if (numValue <= numValue2) {
-        return false;
-      }
-<<<<<<< HEAD
-=======
-      
-      // 脈拍のバリデーション（オプション）
-      if (pulse.trim()) {
-        const pulseValue = parseFloat(pulse);
-        if (isNaN(pulseValue) || pulseValue < 40 || pulseValue > 200) {
-          return false;
-        }
-      }
->>>>>>> ea7fba64
-    }
-
-    return true;
-  };
-
-  const handleSave = () => {
-    if (!validateInput()) {
-      return;
-    }
-    
-    if (isBloodPressure) {
-<<<<<<< HEAD
-      onSave(value, value2);
-=======
-      onSave(value, value2, pulse);
->>>>>>> ea7fba64
-    } else {
-      onSave(value);
-    }
-    onClose();
-  };
-
-  return (
-    <Modal
-      animationType="fade"
-      transparent={true}
-      visible={visible}
-      onRequestClose={onClose}>
-      <View style={styles.centeredView}>
-        <View style={styles.modalView}>
-          <Text style={styles.modalTitle}>{title} の入力</Text>
-
-          <View style={styles.inputRow}>
-            <Text style={styles.label}>日付</Text>
-            <TouchableOpacity style={styles.datePicker}>
-              <Text>2025/07/02</Text>
-            </TouchableOpacity>
-          </View>
-
-          <View style={styles.inputRow}>
-            <Text style={styles.label}>時刻</Text>
-            <TouchableOpacity style={styles.datePicker}>
-              <Text>16:30</Text>
-            </TouchableOpacity>
-          </View>
-
-          <View style={styles.inputRow}>
-            <Text style={styles.label}>{isBloodPressure ? '収縮期' : '値'}</Text>
-            <TextInput
-              style={styles.input}
-              onChangeText={setValue}
-              value={value}
-              keyboardType="numeric"
-              placeholder={isBloodPressure ? '例: 120' : ''}
-            />
-            {isBloodPressure && <Text style={styles.unit}>mmHg</Text>}
-          </View>
-
-          {isBloodPressure && (
-<<<<<<< HEAD
-            <View style={styles.inputRow}>
-              <Text style={styles.label}>拡張期</Text>
-              <TextInput
-                style={styles.input}
-                onChangeText={setValue2}
-                value={value2}
-                keyboardType="numeric"
-                placeholder="例: 80"
-              />
-              <Text style={styles.unit}>mmHg</Text>
-            </View>
-=======
-            <>
-              <View style={styles.inputRow}>
-                <Text style={styles.label}>拡張期</Text>
-                <TextInput
-                  style={styles.input}
-                  onChangeText={setValue2}
-                  value={value2}
-                  keyboardType="numeric"
-                  placeholder="例: 80"
-                />
-                <Text style={styles.unit}>mmHg</Text>
-              </View>
-              
-              <View style={styles.inputRow}>
-                <Text style={styles.label}>脈拍</Text>
-                <TextInput
-                  style={styles.input}
-                  onChangeText={setPulse}
-                  value={pulse}
-                  keyboardType="numeric"
-                  placeholder="例: 72 (任意)"
-                />
-                <Text style={styles.unit}>bpm</Text>
-              </View>
-            </>
->>>>>>> ea7fba64
-          )}
-
-          <View style={styles.buttonRow}>
-            <TouchableOpacity
-              style={[styles.button, styles.buttonClose]}
-              onPress={onClose}>
-              <Text style={styles.textStyle}>キャンセル</Text>
-            </TouchableOpacity>
-            <TouchableOpacity
-              style={[styles.button, styles.buttonSave]}
-              onPress={handleSave}>
-              <Text style={styles.textStyle}>保存</Text>
-            </TouchableOpacity>
-          </View>
-        </View>
-      </View>
-    </Modal>
-  );
-};
-
-const styles = StyleSheet.create({
-  centeredView: {
-    flex: 1,
-    justifyContent: 'center',
-    alignItems: 'center',
-    backgroundColor: 'rgba(0, 0, 0, 0.4)',
-  },
-  modalView: {
-    margin: 20,
-    backgroundColor: 'white',
-    borderRadius: 20,
-    padding: 35,
-    alignItems: 'center',
-    shadowColor: '#000',
-    shadowOffset: {
-      width: 0,
-      height: 2,
-    },
-    shadowOpacity: 0.25,
-    shadowRadius: 4,
-    elevation: 5,
-    width: '80%',
-  },
-  modalTitle: {
-    marginBottom: 15,
-    textAlign: 'center',
-    fontSize: 18,
-    fontWeight: 'bold',
-  },
-  inputRow: {
-    flexDirection: 'row',
-    alignItems: 'center',
-    marginBottom: 15,
-    width: '100%',
-  },
-  label: {
-    width: 50,
-    fontSize: 16,
-  },
-  input: {
-    flex: 1,
-    height: 40,
-    borderColor: 'gray',
-    borderWidth: 1,
-    borderRadius: 5,
-    paddingHorizontal: 10,
-  },
-  datePicker: {
-    flex: 1,
-    height: 40,
-    borderColor: 'gray',
-    borderWidth: 1,
-    borderRadius: 5,
-    paddingHorizontal: 10,
-    justifyContent: 'center',
-  },
-  buttonRow: {
-    flexDirection: 'row',
-    justifyContent: 'space-between',
-    width: '100%',
-    marginTop: 20,
-  },
-  button: {
-    borderRadius: 10,
-    padding: 10,
-    elevation: 2,
-    flex: 1,
-    marginHorizontal: 5,
-  },
-  buttonSave: {
-    backgroundColor: '#2196F3',
-  },
-  buttonClose: {
-    backgroundColor: '#ccc',
-  },
-  textStyle: {
-    color: 'white',
-    fontWeight: 'bold',
-    textAlign: 'center',
-  },
-  unit: {
-    marginLeft: 8,
-    fontSize: 16,
-    color: '#666',
-    width: 50,
-  },
-});
-
-export default VitalInputDialog;
+import React from 'react';
+import {
+  Modal,
+  View,
+  Text,
+  StyleSheet,
+  TouchableOpacity,
+  TextInput,
+} from 'react-native';
+
+interface Props {
+  visible: boolean;
+  onClose: () => void;
+  onSave: (value: string, value2?: string, pulse?: string) => void;
+  title: string;
+  initialValue: string;
+  initialValue2?: string;
+  initialPulse?: string;
+}
+
+const VitalInputDialog = ({
+  visible,
+  onClose,
+  onSave,
+  title,
+  initialValue,
+  initialValue2,
+  initialPulse,
+}: Props) => {
+  const [value, setValue] = React.useState(initialValue);
+  const [value2, setValue2] = React.useState(initialValue2 || '');
+  const [pulse, setPulse] = React.useState(initialPulse || '');
+
+  React.useEffect(() => {
+    setValue(initialValue);
+    setValue2(initialValue2 || '');
+    setPulse(initialPulse || '');
+  }, [initialValue, initialValue2, initialPulse]);
+
+  const isBloodPressure = title === '血圧';
+
+  const validateInput = () => {
+    if (!value.trim()) {
+      return false;
+    }
+
+    const numValue = parseFloat(value);
+    if (isNaN(numValue)) {
+      return false;
+    }
+
+    if (isBloodPressure) {
+      if (!value2.trim()) {
+        return false;
+      }
+      const numValue2 = parseFloat(value2);
+      if (isNaN(numValue2)) {
+        return false;
+      }
+      if (numValue < 50 || numValue > 250) {
+        return false;
+      }
+      if (numValue2 < 30 || numValue2 > 150) {
+        return false;
+      }
+      if (numValue <= numValue2) {
+        return false;
+      }
+      
+      // 脈拍のバリデーション（オプション）
+      if (pulse.trim()) {
+        const pulseValue = parseFloat(pulse);
+        if (isNaN(pulseValue) || pulseValue < 40 || pulseValue > 200) {
+          return false;
+        }
+      }
+    }
+
+    return true;
+  };
+
+  const handleSave = () => {
+    if (!validateInput()) {
+      return;
+    }
+    
+    if (isBloodPressure) {
+      onSave(value, value2, pulse);
+    } else {
+      onSave(value);
+    }
+    onClose();
+  };
+
+  return (
+    <Modal
+      animationType="fade"
+      transparent={true}
+      visible={visible}
+      onRequestClose={onClose}>
+      <View style={styles.centeredView}>
+        <View style={styles.modalView}>
+          <Text style={styles.modalTitle}>{title} の入力</Text>
+
+          <View style={styles.inputRow}>
+            <Text style={styles.label}>日付</Text>
+            <TouchableOpacity style={styles.datePicker}>
+              <Text>2025/07/02</Text>
+            </TouchableOpacity>
+          </View>
+
+          <View style={styles.inputRow}>
+            <Text style={styles.label}>時刻</Text>
+            <TouchableOpacity style={styles.datePicker}>
+              <Text>16:30</Text>
+            </TouchableOpacity>
+          </View>
+
+          <View style={styles.inputRow}>
+            <Text style={styles.label}>{isBloodPressure ? '収縮期' : '値'}</Text>
+            <TextInput
+              style={styles.input}
+              onChangeText={setValue}
+              value={value}
+              keyboardType="numeric"
+              placeholder={isBloodPressure ? '例: 120' : ''}
+            />
+            {isBloodPressure && <Text style={styles.unit}>mmHg</Text>}
+          </View>
+
+          {isBloodPressure && (
+            <>
+              <View style={styles.inputRow}>
+                <Text style={styles.label}>拡張期</Text>
+                <TextInput
+                  style={styles.input}
+                  onChangeText={setValue2}
+                  value={value2}
+                  keyboardType="numeric"
+                  placeholder="例: 80"
+                />
+                <Text style={styles.unit}>mmHg</Text>
+              </View>
+              
+              <View style={styles.inputRow}>
+                <Text style={styles.label}>脈拍</Text>
+                <TextInput
+                  style={styles.input}
+                  onChangeText={setPulse}
+                  value={pulse}
+                  keyboardType="numeric"
+                  placeholder="例: 72 (任意)"
+                />
+                <Text style={styles.unit}>bpm</Text>
+              </View>
+            </>
+          )}
+
+          <View style={styles.buttonRow}>
+            <TouchableOpacity
+              style={[styles.button, styles.buttonClose]}
+              onPress={onClose}>
+              <Text style={styles.textStyle}>キャンセル</Text>
+            </TouchableOpacity>
+            <TouchableOpacity
+              style={[styles.button, styles.buttonSave]}
+              onPress={handleSave}>
+              <Text style={styles.textStyle}>保存</Text>
+            </TouchableOpacity>
+          </View>
+        </View>
+      </View>
+    </Modal>
+  );
+};
+
+const styles = StyleSheet.create({
+  centeredView: {
+    flex: 1,
+    justifyContent: 'center',
+    alignItems: 'center',
+    backgroundColor: 'rgba(0, 0, 0, 0.4)',
+  },
+  modalView: {
+    margin: 20,
+    backgroundColor: 'white',
+    borderRadius: 20,
+    padding: 35,
+    alignItems: 'center',
+    shadowColor: '#000',
+    shadowOffset: {
+      width: 0,
+      height: 2,
+    },
+    shadowOpacity: 0.25,
+    shadowRadius: 4,
+    elevation: 5,
+    width: '80%',
+  },
+  modalTitle: {
+    marginBottom: 15,
+    textAlign: 'center',
+    fontSize: 18,
+    fontWeight: 'bold',
+  },
+  inputRow: {
+    flexDirection: 'row',
+    alignItems: 'center',
+    marginBottom: 15,
+    width: '100%',
+  },
+  label: {
+    width: 50,
+    fontSize: 16,
+  },
+  input: {
+    flex: 1,
+    height: 40,
+    borderColor: 'gray',
+    borderWidth: 1,
+    borderRadius: 5,
+    paddingHorizontal: 10,
+  },
+  datePicker: {
+    flex: 1,
+    height: 40,
+    borderColor: 'gray',
+    borderWidth: 1,
+    borderRadius: 5,
+    paddingHorizontal: 10,
+    justifyContent: 'center',
+  },
+  buttonRow: {
+    flexDirection: 'row',
+    justifyContent: 'space-between',
+    width: '100%',
+    marginTop: 20,
+  },
+  button: {
+    borderRadius: 10,
+    padding: 10,
+    elevation: 2,
+    flex: 1,
+    marginHorizontal: 5,
+  },
+  buttonSave: {
+    backgroundColor: '#2196F3',
+  },
+  buttonClose: {
+    backgroundColor: '#ccc',
+  },
+  textStyle: {
+    color: 'white',
+    fontWeight: 'bold',
+    textAlign: 'center',
+  },
+  unit: {
+    marginLeft: 8,
+    fontSize: 16,
+    color: '#666',
+    width: 50,
+  },
+});
+
+export default VitalInputDialog;